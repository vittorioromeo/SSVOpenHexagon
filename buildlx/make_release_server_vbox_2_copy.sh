#!/bin/bash

set -e

echo ""
echo ""
echo "--------------------------------------------------------------------"
echo "| COPYING TO WINDOWS DRIVE AS 'SSVOpenHexagonVbox'                 |"
echo "--------------------------------------------------------------------"
cp ./SSVOpenHexagon /media/sf_C_DRIVE/OHWorkspace/SSVOpenHexagon/_RELEASE/SSVOpenHexagonVbox
<<<<<<< HEAD
cp ./SSVOpenHexagon ../_RELEASE/SSVOpenHexagon
cp ./SSVOpenHexagon ../_RELEASE/SSVOpenHexagonVbox
=======

echo ""
echo ""
echo "--------------------------------------------------------------------"
echo "| COPYING TO VBOX DRIVE AS 'SSVOpenHexagonVbox'                    |"
echo "--------------------------------------------------------------------"
cp ./SSVOpenHexagon ../_RELEASE/SSVOpenHexagonVbox
>>>>>>> ccb47f7d
<|MERGE_RESOLUTION|>--- conflicted
+++ resolved
@@ -8,10 +8,6 @@
 echo "| COPYING TO WINDOWS DRIVE AS 'SSVOpenHexagonVbox'                 |"
 echo "--------------------------------------------------------------------"
 cp ./SSVOpenHexagon /media/sf_C_DRIVE/OHWorkspace/SSVOpenHexagon/_RELEASE/SSVOpenHexagonVbox
-<<<<<<< HEAD
-cp ./SSVOpenHexagon ../_RELEASE/SSVOpenHexagon
-cp ./SSVOpenHexagon ../_RELEASE/SSVOpenHexagonVbox
-=======
 
 echo ""
 echo ""
@@ -19,4 +15,3 @@
 echo "| COPYING TO VBOX DRIVE AS 'SSVOpenHexagonVbox'                    |"
 echo "--------------------------------------------------------------------"
 cp ./SSVOpenHexagon ../_RELEASE/SSVOpenHexagonVbox
->>>>>>> ccb47f7d
