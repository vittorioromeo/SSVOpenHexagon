// Copyright (c) 2013-2020 Vittorio Romeo
// License: Academic Free License ("AFL") v. 3.0
// AFL License page: https://opensource.org/licenses/AFL-3.0

#pragma once

#include "SSVOpenHexagon/Core/Steam.hpp"

#include "SSVOpenHexagon/Core/HexagonDialogBox.hpp"
#include "SSVOpenHexagon/Global/Common.hpp"
#include "SSVOpenHexagon/Data/LevelData.hpp"
#include "SSVOpenHexagon/Data/StyleData.hpp"
#include "SSVOpenHexagon/Global/Assets.hpp"
#include "SSVOpenHexagon/Global/Config.hpp"
#include "SSVOpenHexagon/Utils/LuaWrapper.hpp"

#include <SSVStart/GameSystem/GameSystem.hpp>
#include <SSVStart/Camera/Camera.hpp>
#include <SSVStart/VertexVector/VertexVector.hpp>
#include <SSVStart/Utils/Vector2.hpp>

#include <SSVMenuSystem/SSVMenuSystem.hpp>

#include <SSVUtils/Core/Common/Frametime.hpp>

#include <SFML/Audio.hpp>
#include <SFML/Graphics.hpp>
#include <SFML/System.hpp>
#include <SFML/Window.hpp>

#include <cctype>

namespace hg
{

enum class States
{
    EpilepsyWarning,
    ETLPNew,
    SMain,
    SLPSelect,
    MWlcm,
    MOpts
};

enum Tid
{
    Unknown = -1,
    RotateCCW = 0,
    RotateCW,
    Focus,
    Select,
    Exit,
    ForceRestart,
    Restart,
    Replay,
    Screenshot,
    Swap,
    Up,
    Down,
    TriggersCount
};

class HexagonGame;

class MenuGame
{
private:
    Steam::steam_manager& steamManager;
    Discord::discord_manager& discordManager;

    HGAssets& assets;
    sf::Font& imagine = assets.get<sf::Font>(
        "forcedsquare.ttf"); // G++ bug (cannot initialize with curly braces)

    float wheelProgress{0.f};

    float w, h;
    std::string lrUser, lrPass, lrEmail;

    HexagonGame& hexagonGame;
    ssvs::GameState game;
    ssvs::GameWindow& window;
    ssvs::Camera backgroundCamera{window,
        {ssvs::zeroVec2f, {Config::getSizeX() * Config::getZoomFactor(),
                              Config::getSizeY() * Config::getZoomFactor()}}};
    ssvs::Camera overlayCamera{
        window, {{Config::getWidth() / 2.f,
                     Config::getHeight() * Config::getZoomFactor() / 2.f},
                    {Config::getWidth() * Config::getZoomFactor(),
                        Config::getHeight() * Config::getZoomFactor()}}};

    // TODO: change this to MWlcm when leaderboards are enabled
    States state{States::EpilepsyWarning};

    ssvms::Menu optionsMenu;
    ssvms::Menu welcomeMenu;

    std::string scoresMessage;
    float exitTimer{0}, currentCreditsId{0};
    bool mustTakeScreenshot{false};
    std::string currentLeaderboard, enteredStr, leaderboardString,
        friendsString;
    std::vector<char> enteredChars;
    std::vector<std::string> creditsIds{
        "creditsBar2.png", "creditsBar2b.png", "creditsBar2c.png"};

    sf::Sprite titleBar{assets.get<sf::Texture>("titleBar.png")},
        creditsBar1{assets.get<sf::Texture>("creditsBar1.png")},
        creditsBar2{assets.get<sf::Texture>("creditsBar2.png")},
        bottomBar{assets.get<sf::Texture>("bottomBar.png")},
        epilepsyWarning{assets.get<sf::Texture>("epilepsyWarning.png")};

    std::vector<std::string> levelDataIds;
    std::vector<float> diffMults;
    int currentIndex{0};
    int packIdx{0};
    int profileIdx{0};
    int diffMultIdx{0};

    const LevelData* levelData;
    LevelStatus levelStatus;
    StyleData styleData;
    sf::Text txtVersion{"", imagine, 40}, txtProf{"", imagine, 21},
        txtLName{"", imagine, 65}, txtLDesc{"", imagine, 32},
        txtLAuth{"", imagine, 20}, txtLMus{"", imagine, 20},
        txtFriends{"", imagine, 21}, txtPacks{"", imagine, 14};

    HexagonDialogBox dialogBox;

    void playLocally();

    void leftAction();
    void rightAction();
    void upAction();
    void downAction();
    void okAction();
    void eraseAction();
    void exitAction();
    void createProfileAction();
    void selectProfileAction();
    void openOptionsAction();
    void selectPackAction();

    float touchDelay{0.f};

    void refreshCamera();
    void initAssets();
    void initMenus();
    void initInput();
    void update(ssvu::FT mFT);
    void draw();
    void drawLevelSelection();
    void drawEnteringText();
    void drawProfileSelection();
    void drawOptions();
    void drawWelcome();
    void drawMenu(const ssvms::Menu& mMenu);

    void render(sf::Drawable& mDrawable)
    {
        window.draw(mDrawable);
    }

    sf::Text& renderTextImpl(
        std::string mStr, sf::Text& mText, const sf::Vector2f& mPosition)
    {
        if(Config::getDrawTextOutlines() && state == States::SMain)
        {
            mText.setOutlineColor(styleData.getColor(0));
            mText.setOutlineThickness(1.f);
        }
        else
        {
            mText.setOutlineThickness(0.f);
        }

        Utils::uppercasify(mStr);

        if(mText.getString() != mStr)
        {
            mText.setString(mStr);
        }

        mText.setPosition(mPosition);
        render(mText);
        return mText;
    }

    sf::Text& renderTextImpl(const std::string& mStr, sf::Text& mText,
        const sf::Vector2f& mPosition, unsigned int mSize)
    {
        auto originalSize(mText.getCharacterSize());
        mText.setCharacterSize(mSize);
        renderTextImpl(mStr, mText, mPosition);
        mText.setCharacterSize(originalSize);
        return mText;
    }

    [[nodiscard]] sf::Color getTextColor() const
    {
        return (state != States::SMain || Config::getBlackAndWhite())
                   ? sf::Color::White
                   : styleData.getTextColor();
    }

    sf::Text& renderText(
        const std::string& mStr, sf::Text& mText, const sf::Vector2f& mPos)
    {
        mText.setFillColor(getTextColor());
        return renderTextImpl(mStr, mText, mPos);
    }

    sf::Text& renderText(const std::string& mStr, sf::Text& mText,
        const sf::Vector2f& mPos, unsigned int mSize)
    {
        mText.setFillColor(getTextColor());
        return renderTextImpl(mStr, mText, mPos, mSize);
    }

    sf::Text& renderText(const std::string& mStr, sf::Text& mText,
        const sf::Vector2f& mPos, const sf::Color& mColor)
    {
        mText.setFillColor(mColor);
        return renderTextImpl(mStr, mText, mPos);
    }

    sf::Text& renderText(const std::string& mStr, sf::Text& mText,
        const sf::Vector2f& mPos, const sf::Color& mColor, unsigned int mSize)
    {
        mText.setFillColor(mColor);
        return renderTextImpl(mStr, mText, mPos, mSize);
    }

    void setIndex(int mIdx);
    void updateLeaderboard();
    void updateFriends();
    void initLua(Lua::LuaContext& mLua);

    [[nodiscard]] bool isEnteringText()
    {
        return state == States::ETLPNew;
    }

    [[nodiscard]] ssvms::Menu* getCurrentMenu() noexcept
    {
        switch(state)
        {
            case States::MWlcm: return &welcomeMenu;
            case States::MOpts: return &optionsMenu;

#pragma GCC diagnostic push
#pragma GCC diagnostic ignored "-Wnull-dereference"
            default: return nullptr;
#pragma GCC diagnostic pop
        }
    }

    [[nodiscard]] bool isInMenu() noexcept
    {
        return getCurrentMenu() != nullptr;
    }

<<<<<<< HEAD
    void reloadAssets(const bool reloadEntirePack);
    int noActions{0};
=======
    void reloadLevelAssets();
    void refreshBinds();
    void setIgnoreInputs(const int keyPresses);
    int ignoreInputs{0};
>>>>>>> ffc77c40

public:
    MenuGame(Steam::steam_manager& mSteamManager,
        Discord::discord_manager& mDiscordManager, HGAssets& mAssets,
        HexagonGame& mHexagonGame, ssvs::GameWindow& mGameWindow);

    void init(bool mErrored);
    void init(bool mErrored, const std::string& pack, const std::string& level);
    bool loadCommandLineLevel(
        const std::string& pack, const std::string& level);

    [[nodiscard]] ssvs::GameState& getGame() noexcept
    {
        return game;
    }
};

} // namespace hg<|MERGE_RESOLUTION|>--- conflicted
+++ resolved
@@ -261,15 +261,10 @@
         return getCurrentMenu() != nullptr;
     }
 
-<<<<<<< HEAD
     void reloadAssets(const bool reloadEntirePack);
-    int noActions{0};
-=======
-    void reloadLevelAssets();
     void refreshBinds();
     void setIgnoreInputs(const int keyPresses);
     int ignoreInputs{0};
->>>>>>> ffc77c40
 
 public:
     MenuGame(Steam::steam_manager& mSteamManager,
