--- conflicted
+++ resolved
@@ -23,18 +23,16 @@
 class CPlayer
 {
 private:
-<<<<<<< HEAD
-    sf::Vector2f startPos;
-    sf::Vector2f pos;
-=======
     sf::Vector2f startPos;      // Position at start of the level.
+
     sf::Vector2f pos;           // Actual position of player.
+
     sf::Vector2f prePushPos;    // Position before the player is pushed by a wall.
                                 // Unlike `pos` it is not updated after a successful
                                 // wall push.
+
     sf::Vector2f lastPos;       // Position of the player in the previous frame, adjusted
                                 // according to the current frame's radius.
->>>>>>> f772f218
 
     float hue;
     float angle;
@@ -45,17 +43,20 @@
 
     bool dead;
     bool justSwapped;
+
     bool forcedMove;            // Wherever player has been forcefully moved
                                 // with a setPlayerAngle() call. Essential
                                 // for proper behavior of collision calculation,
                                 // especially on levels that make heavy usage of it.
 
     float radius;               // Cached value of the radius in the current frame.
+
     float maxSafeDistance;      // The maximum distance that there can be between
                                 // the current player position and the closest position
                                 // safe from collision with a wall player overlaps with.
                                 // If the closest position is further away player cannot be
                                 // saved.
+
     float currentSpeed;         // Cached player speed in the current frame.
 
     float radius;
@@ -70,12 +71,8 @@
     void drawDeathEffect(HexagonGame& mHexagonGame);
 
     template <typename Wall>
-<<<<<<< HEAD
-    [[nodiscard]] bool checkWallCollisionEscape(const Wall& wall, sf::Vector2f& mPos);
-=======
     [[nodiscard]] bool checkWallCollisionEscape(const Wall& wall,
         sf::Vector2f& mPos, const float mRadiusSquared);
->>>>>>> f772f218
 
 public:
     CPlayer(const sf::Vector2f& mPos, const float swapCooldown) noexcept;
@@ -94,10 +91,7 @@
     void setPlayerAngle(const float newAng) noexcept
     {
         angle = newAng;
-<<<<<<< HEAD
-=======
         forcedMove = true;
->>>>>>> f772f218
     }
 
     void playerSwap(HexagonGame& mHexagonGame, bool mPlaySound);
