// Copyright (c) 2013-2020 Vittorio Romeo
// License: Academic Free License ("AFL") v. 3.0
// AFL License page: https://opensource.org/licenses/AFL-3.0

#pragma once

#include "SSVOpenHexagon/Components/CCustomWallHandle.hpp"
#include "SSVOpenHexagon/Utils/PointInPolygon.hpp"

#include <SSVUtils/Core/Common/Frametime.hpp>

#include <SFML/System/Vector2.hpp>
#include <SFML/Graphics/Color.hpp>

#include <array>
#include <bitset>

namespace hg
{

class HexagonGame;

class CCustomWall
{
public:
    using Handle = int;

private:
    std::array<sf::Vector2f, 4> vertexPositions;
    std::array<sf::Vector2f, 4> oldVertexPositions;
    std::array<sf::Color, 4> vertexColors;
<<<<<<< HEAD
    bool canCollide{true};
    bool isDeadly{false};
=======
    unsigned int killingSide{0u};

    enum CWFlags : unsigned int
    {
        Collision,
        Deadly,
        CWFlagsCount
    };
    std::bitset<CWFlags::CWFlagsCount> flags{1}; // collision on

>>>>>>> f772f218
    // TODO: Implement this in drawing logic
    // int8_t renderOrder{1};

public:
    CCustomWall();

    void update(HexagonGame& mHexagonGame, ssvu::FT mFT);
    void draw(HexagonGame& mHexagonGame);

    [[gnu::always_inline, nodiscard]] bool isOverlapping(
        const sf::Vector2f& mPoint) const noexcept
    {
        return Utils::pointInPolygon(vertexPositions, mPoint.x, mPoint.y);
    }

    [[gnu::always_inline]] void setVertexPos(
        const int vertexIndex, const sf::Vector2f& pos) noexcept
    {
        oldVertexPositions[vertexIndex] = vertexPositions[vertexIndex];
        vertexPositions[vertexIndex] = pos;
    }

    [[gnu::always_inline]] void setVertexColor(
        const int vertexIndex, const sf::Color& color) noexcept
    {
        vertexColors[vertexIndex] = color;
    }

    [[gnu::always_inline]] void setCanCollide(const bool collide) noexcept
    {
        flags[CWFlags::Collision] = collide;
    }

    [[gnu::always_inline]] void setDeadly(const bool deadly) noexcept
    {
        flags[CWFlags::Deadly] = deadly;
    }

    [[gnu::always_inline]] void setDeadly(const bool deadly) noexcept
    {
        isDeadly = deadly;
    }

    // [[gnu::always_inline]] void setRenderOrder(const int8_t order) noexcept
    // {
    //     renderOrder = order;
    // }

    [[gnu::always_inline, nodiscard]] const sf::Vector2f& getVertexPos(
        const int vertexIndex) const noexcept
    {
        return vertexPositions[vertexIndex];
    }

    [[gnu::always_inline, nodiscard]]
    const std::array<sf::Vector2f, 4>& getVertexPositions() const noexcept
    {
        return vertexPositions;
    }

    [[gnu::always_inline, nodiscard]]
    const std::array<sf::Vector2f, 4>& getOldVertexPositions() const noexcept
    {
        return oldVertexPositions;
    }

    [[gnu::always_inline, nodiscard]] bool getCanCollide() const noexcept
    {
        return flags[CWFlags::Collision];
    }

    [[gnu::always_inline, nodiscard]] bool getDeadly() const noexcept
    {
        return flags[CWFlags::Deadly];
    }

    [[gnu::always_inline, nodiscard]] bool isCustomWall() const noexcept
    {
        return true;
    }

    [[gnu::always_inline]] void setKillingSide(const unsigned int side) noexcept
    {
        killingSide = side;
    }

    [[gnu::always_inline, nodiscard]] unsigned int getKillingSide() const noexcept
    {
        return killingSide;
    }

    [[gnu::always_inline, nodiscard]] bool getDeadly() const noexcept
    {
        return isDeadly;
    }

    [[gnu::always_inline, nodiscard]] bool isCustomWall() const noexcept
    {
        return true;
    }
};

} // namespace hg<|MERGE_RESOLUTION|>--- conflicted
+++ resolved
@@ -29,10 +29,6 @@
     std::array<sf::Vector2f, 4> vertexPositions;
     std::array<sf::Vector2f, 4> oldVertexPositions;
     std::array<sf::Color, 4> vertexColors;
-<<<<<<< HEAD
-    bool canCollide{true};
-    bool isDeadly{false};
-=======
     unsigned int killingSide{0u};
 
     enum CWFlags : unsigned int
@@ -43,7 +39,6 @@
     };
     std::bitset<CWFlags::CWFlagsCount> flags{1}; // collision on
 
->>>>>>> f772f218
     // TODO: Implement this in drawing logic
     // int8_t renderOrder{1};
 
