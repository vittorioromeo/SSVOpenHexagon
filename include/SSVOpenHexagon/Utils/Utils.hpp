--- conflicted
+++ resolved
@@ -37,12 +37,9 @@
     return std::max(0.f, std::min(1.f, mValue));
 }
 
-<<<<<<< HEAD
-[[nodiscard, gnu::const]] inline float getSmootherStep(float edge0, float edge1, float x)
-=======
+
 [[nodiscard, gnu::const]] inline float getSmootherStep(
     float edge0, float edge1, float x)
->>>>>>> 29975e91
 {
     x = getSaturated((x - edge0) / (edge1 - edge0));
     return x * x * x * (x * (x * 6 - 15) + 10);
