// Copyright (c) 2013-2020 Vittorio Romeo
// License: Academic Free License ("AFL") v. 3.0
// AFL License page: https://opensource.org/licenses/AFL-3.0

#pragma once

#include "SSVOpenHexagon/Data/LevelData.hpp"
#include "SSVOpenHexagon/Data/ProfileData.hpp"
#include "SSVOpenHexagon/Data/MusicData.hpp"
#include "SSVOpenHexagon/Global/Version.hpp"
#include "SSVOpenHexagon/Utils/LuaWrapper.hpp"
#include "SSVOpenHexagon/SSVUtilsJson/SSVUtilsJson.hpp"

#include <SSVStart/Camera/Camera.hpp>

#include <SSVUtils/Core/FileSystem/FileSystem.hpp>
#include <SSVUtils/Timeline/Timeline.hpp>

#include <SFML/Graphics/Color.hpp>

#include <string>
#include <sstream>
#include <set>
#include <cctype>
#include <optional>

namespace hg::Utils
{

constexpr float epsilon{1.0e-4};

inline void uppercasify(std::string& s)
{
    for(auto& c : s)
    {
        c = std::toupper(c);
    }
}

[[nodiscard]] inline std::string toUppercase(std::string s)
{
    uppercasify(s);
    return s;
}

<<<<<<< HEAD
[[nodiscard, gnu::pure]] inline float getFontHeight(sf::Text& font)
=======
[[nodiscard]] inline float getFontHeight(sf::Text& font)
>>>>>>> f772f218
{
    font.setString("A");
    return ssvs::getGlobalHeight(font);
}

<<<<<<< HEAD
[[nodiscard, gnu::pure]] inline float getFontHeight(sf::Text& font, const unsigned int charSize)
=======
[[nodiscard]] inline float getFontHeight(sf::Text& font, const unsigned int charSize)
>>>>>>> f772f218
{
    font.setCharacterSize(charSize);
    font.setString("A");
    return ssvs::getGlobalHeight(font);
}

<<<<<<< HEAD
[[nodiscard, gnu::pure]] inline float fastSqrt(const float &n) 
{
    static union{int i; float f;} u;
=======
bool getLinesIntersection(sf::Vector2f& mIntersection,
    const sf::Vector2f& l1p1, const sf::Vector2f& l1p2,
    const sf::Vector2f& l2p1, const sf::Vector2f& l2p2);

unsigned int getLineCircleIntersection(sf::Vector2f& i1,
    sf::Vector2f& i2, const sf::Vector2f& p1,
    const sf::Vector2f& p2, const float mRadiusSquared);

bool getLineCircleClosestIntersection(
    sf::Vector2f& mIntersection, const sf::Vector2f& mPos,
    const sf::Vector2f& p1, const sf::Vector2f& p2,
    const float mRadiusSquared);

[[nodiscard, gnu::pure]] inline float fastSqrt(const float &n) 
{
    union{int i; float f;} u;
>>>>>>> f772f218
    u.i = 0x5F375A86 - (*(int*)&n >> 1);
    return (int(3) - n * u.f * u.f) * n * u.f * 0.5f;
}

[[nodiscard, gnu::pure]] inline float getSaturated(float mValue)
{
    return std::max(0.f, std::min(1.f, mValue));
}

[[nodiscard, gnu::pure]] inline float getSmootherStep(
    float edge0, float edge1, float x)
{
    x = getSaturated((x - edge0) / (edge1 - edge0));
    return x * x * x * (x * (x * 6 - 15) + 10);
}

MusicData loadMusicFromJson(const ssvuj::Obj& mRoot);
GameVersion loadVersionFromJson(const ssvuj::Obj& mRoot);
ProfileData loadProfileFromJson(const ssvuj::Obj& mRoot);

std::string getLocalValidator(const std::string& mId, float mDifficultyMult);

void shakeCamera(
    ssvu::TimelineManager& mTimelineManager, ssvs::Camera& mCamera);

std::set<std::string> getIncludedLuaFileNames(const std::string& mLuaScript);

void recursiveFillIncludedLuaFileNames(std::set<std::string>& mLuaScriptNames,
    const ssvufs::Path& mPackPath, const std::string& mLuaScript);

[[gnu::pure]] sf::Color transformHue(const sf::Color& in, float H);

inline void runLuaFile(Lua::LuaContext& mLua, const std::string& mFileName)
{
    std::ifstream s{mFileName};

    try
    {
        mLua.executeCode(s);
    }
    catch(std::runtime_error& mError)
    {
        ssvu::lo("hg::Utils::runLuaFile") << "Fatal lua error"
                                          << "\n";
        ssvu::lo("hg::Utils::runLuaFile") << "Filename: " << mFileName << "\n";
        ssvu::lo("hg::Utils::runLuaFile") << "Error: " << mError.what() << "\n"
                                          << std::endl;
    }
}

struct Nothing
{
};

template <typename T>
using VoidToNothing = std::conditional_t<std::is_same_v<T, void>, Nothing, T>;

template <typename T, typename... TArgs>
T runLuaFunction(
    Lua::LuaContext& mLua, const std::string& mName, const TArgs&... mArgs)
{
    return mLua.callLuaFunction<T>(mName, std::make_tuple(mArgs...));
}

template <typename T, typename... TArgs>
auto runLuaFunctionIfExists(
    Lua::LuaContext& mLua, const std::string& mName, const TArgs&... mArgs)
{
    using Ret = std::optional<VoidToNothing<T>>;

    if(!mLua.doesVariableExist(mName))
    {
        return Ret{};
    }

    if constexpr(std::is_same_v<T, void>)
    {
        runLuaFunction<T>(mLua, mName, mArgs...);
        return Ret{Nothing{}};
    }
    else
    {
        return Ret{runLuaFunction<T>(mLua, mName, mArgs...)};
    }
}

template <typename T1, typename T2, typename T3>
[[nodiscard]] auto getSkewedVecFromRad(
    const T1& mRad, const T2& mMag, const T3& mSkew) noexcept
{
    return ssvs::Vec2<ssvs::CT<T1, T2>>(
        std::cos(mRad) * (mMag / mSkew.x), std::sin(mRad) * (mMag / mSkew.y));
}

template <typename T1, typename T2, typename T3, typename T4>
[[nodiscard]] auto getSkewedOrbitRad(const ssvs::Vec2<T1>& mVec, const T2& mRad,
    const T3& mRadius, const T4& mSkew) noexcept
{
    return ssvs::Vec2<ssvs::CT<T1, T2, T3>>(mVec) +
           getSkewedVecFromRad(mRad, mRadius, mSkew);
}


} // namespace hg::Utils<|MERGE_RESOLUTION|>--- conflicted
+++ resolved
@@ -43,32 +43,19 @@
     return s;
 }
 
-<<<<<<< HEAD
-[[nodiscard, gnu::pure]] inline float getFontHeight(sf::Text& font)
-=======
 [[nodiscard]] inline float getFontHeight(sf::Text& font)
->>>>>>> f772f218
 {
     font.setString("A");
     return ssvs::getGlobalHeight(font);
 }
 
-<<<<<<< HEAD
-[[nodiscard, gnu::pure]] inline float getFontHeight(sf::Text& font, const unsigned int charSize)
-=======
 [[nodiscard]] inline float getFontHeight(sf::Text& font, const unsigned int charSize)
->>>>>>> f772f218
 {
     font.setCharacterSize(charSize);
     font.setString("A");
     return ssvs::getGlobalHeight(font);
 }
 
-<<<<<<< HEAD
-[[nodiscard, gnu::pure]] inline float fastSqrt(const float &n) 
-{
-    static union{int i; float f;} u;
-=======
 bool getLinesIntersection(sf::Vector2f& mIntersection,
     const sf::Vector2f& l1p1, const sf::Vector2f& l1p2,
     const sf::Vector2f& l2p1, const sf::Vector2f& l2p2);
@@ -82,10 +69,9 @@
     const sf::Vector2f& p1, const sf::Vector2f& p2,
     const float mRadiusSquared);
 
-[[nodiscard, gnu::pure]] inline float fastSqrt(const float &n) 
+[[nodiscard, gnu::pure]] inline float fastSqrt(const float &n)
 {
     union{int i; float f;} u;
->>>>>>> f772f218
     u.i = 0x5F375A86 - (*(int*)&n >> 1);
     return (int(3) - n * u.f * u.f) * n * u.f * 0.5f;
 }
