// Copyright (c) 2013-2020 Vittorio Romeo
// License: Academic Free License ("AFL") v. 3.0
// AFL License page: https://opensource.org/licenses/AFL-3.0

#pragma once

namespace hg::Utils
{

template <typename TC, typename T>
[[gnu::always_inline, gnu::pure, nodiscard]] inline bool pointInPolygon(
    const TC& mVertices, T x, T y) noexcept
{
    bool result{false};
    const auto size{mVertices.size()};

    for(decltype(mVertices.size()) i{0}, j{size - 1}; i < size; j = i++)
    {
        const auto& vI{mVertices[i]};
        const auto& vJ{mVertices[j]};

        if(((vI.y > y) != (vJ.y > y)) &&
            (x < (vJ.x - vI.x) * (y - vI.y) / (vJ.y - vI.y) + vI.x))
        {
            result = !result;
        }
    }

    return result;
}

template <typename TC, typename T>
[[gnu::always_inline, gnu::pure, nodiscard]] inline bool pointInPolygonPointers(
    const TC& mVertices, T x, T y) noexcept
{
    bool result{false};
<<<<<<< HEAD

    for(decltype(mVertices.size()) i{0}, j{mVertices.size() - 1};
        i < mVertices.size(); j = i++)
    {
        const auto vI = mVertices[i];
        const auto vJ = mVertices[j];
=======
    const auto size{mVertices.size()};

    for(decltype(mVertices.size()) i{0}, j{size - 1}; i < size; j = i++)
    {
        const auto& vI{mVertices[i]};
        const auto& vJ{mVertices[j]};
>>>>>>> f772f218

        if(((vI->y > y) != (vJ->y > y)) &&
            (x < (vJ->x - vI->x) * (y - vI->y) / (vJ->y - vI->y) + vI->x))
        {
            result = !result;
        }
    }

    return result;
}

} // namespace hg::Utils<|MERGE_RESOLUTION|>--- conflicted
+++ resolved
@@ -14,7 +14,7 @@
     bool result{false};
     const auto size{mVertices.size()};
 
-    for(decltype(mVertices.size()) i{0}, j{size - 1}; i < size; j = i++)
+    for(decltype(size) i{0}, j{size - 1}; i < size; j = i++)
     {
         const auto& vI{mVertices[i]};
         const auto& vJ{mVertices[j]};
@@ -29,26 +29,18 @@
     return result;
 }
 
+// TODO: code repetition
 template <typename TC, typename T>
 [[gnu::always_inline, gnu::pure, nodiscard]] inline bool pointInPolygonPointers(
     const TC& mVertices, T x, T y) noexcept
 {
     bool result{false};
-<<<<<<< HEAD
-
-    for(decltype(mVertices.size()) i{0}, j{mVertices.size() - 1};
-        i < mVertices.size(); j = i++)
-    {
-        const auto vI = mVertices[i];
-        const auto vJ = mVertices[j];
-=======
     const auto size{mVertices.size()};
 
-    for(decltype(mVertices.size()) i{0}, j{size - 1}; i < size; j = i++)
+    for(decltype(size) i{0}, j{size - 1}; i < size; j = i++)
     {
         const auto& vI{mVertices[i]};
         const auto& vJ{mVertices[j]};
->>>>>>> f772f218
 
         if(((vI->y > y) != (vJ->y > y)) &&
             (x < (vJ->x - vI->x) * (y - vI->y) / (vJ->y - vI->y) + vI->x))
