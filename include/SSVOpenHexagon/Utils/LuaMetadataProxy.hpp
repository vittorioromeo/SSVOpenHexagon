--- conflicted
+++ resolved
@@ -34,12 +34,8 @@
     std::vector<std::string> argNames;
 
     template <typename... Ts>
-<<<<<<< HEAD
-    [[nodiscard]] static std::string typeToStr(TypeWrapper<std::tuple<Ts...>>) noexcept
-=======
     [[nodiscard]] static std::string typeToStr(
         TypeWrapper<std::tuple<Ts...>>) noexcept
->>>>>>> 72fac1f6
     {
         std::string result;
 
@@ -51,12 +47,8 @@
     }
 
     template <typename T>
-<<<<<<< HEAD
-    [[nodiscard]] constexpr static const char* typeToStr(TypeWrapper<T>) noexcept
-=======
     [[nodiscard]] constexpr static const char* typeToStr(
         TypeWrapper<T>) noexcept
->>>>>>> 72fac1f6
     {
         if constexpr(std::is_same_v<T, void>)
         {
@@ -191,12 +183,8 @@
               using AE =
                   Utils::ArgExtractor<decltype(&std::decay_t<F>::operator())>;
 
-<<<<<<< HEAD
-              return typeToStr(TypeWrapper<std::decay_t<typename AE::Return>>{});
-=======
               return typeToStr(
                   TypeWrapper<std::decay_t<typename AE::Return>>{});
->>>>>>> 72fac1f6
           }},
           erasedArgs{[](LuaMetadataProxy* self) {
               return makeArgsString<std::decay_t<F>>(self);
