// Copyright (c) 2013-2020 Vittorio Romeo
// License: Academic Free License ("AFL") v. 3.0
// AFL License page: http://opensource.org/licenses/AFL-3.0

#pragma once

#include "SSVOpenHexagon/Global/Common.hpp"
#include "SSVOpenHexagon/Data/ColorData.hpp"
#include "SSVOpenHexagon/Data/CapColor.hpp"
#include "SSVOpenHexagon/SSVUtilsJson/SSVUtilsJson.hpp"

#include <SSVUtils/Core/FileSystem/FileSystem.hpp>

namespace hg
{

struct LevelStatus;

class StyleData
{
private:
    float currentHue, currentSwapTime{0}, pulseFactor{0};
    ssvufs::Path rootPath;
    sf::Color currentMainColor, current3DOverrideColor;
    std::vector<sf::Color> currentColors;

    sf::Color calculateColor(const ColorData& mColorData) const;

public:
    std::string id;
    float hueMin;
    float hueMax;
    float hueIncrement;
    float pulseMin;
    float pulseMax;
    float pulseIncrement;
    bool huePingPong;
    float maxSwapTime;
    float _3dDepth;
    float _3dSkew;
    float _3dSpacing;
    float _3dDarkenMult;
    float _3dAlphaMult;
    float _3dAlphaFalloff;
    float _3dPulseMax;
    float _3dPulseMin;
    float _3dPulseSpeed;
    float _3dPerspectiveMult;
<<<<<<< HEAD
    float bgTileRadius{4500.f};
=======
    unsigned int BGColorOffset{0};
>>>>>>> 0f7b3e23
    sf::Color _3dOverrideColor;
    ColorData mainColorData;
    CapColor capColor;

    std::vector<ColorData> colorDatas;

    StyleData() = default;
    StyleData(const ssvuj::Obj& mRoot, const ssvufs::Path& mPath)
        : rootPath{mPath}, id{ssvuj::getExtr<std::string>(
                               mRoot, "id", "nullId")},
          hueMin{ssvuj::getExtr<float>(mRoot, "hue_min", 0.f)},
          hueMax{ssvuj::getExtr<float>(mRoot, "hue_max", 360.f)},
          hueIncrement{ssvuj::getExtr<float>(mRoot, "hue_increment", 0.f)},
          pulseMin{ssvuj::getExtr<float>(mRoot, "pulse_min", 0.f)},
          pulseMax{ssvuj::getExtr<float>(mRoot, "pulse_max", 0.f)},
          pulseIncrement{ssvuj::getExtr<float>(mRoot, "pulse_increment", 0.f)},
          huePingPong{ssvuj::getExtr<bool>(mRoot, "hue_ping_pong", false)},
          maxSwapTime{ssvuj::getExtr<float>(mRoot, "max_swap_time", 100.f)},
          _3dDepth{ssvuj::getExtr<float>(mRoot, "3D_depth", 15.f)},
          _3dSkew{ssvuj::getExtr<float>(mRoot, "3D_skew", 0.18f)},
          _3dSpacing{ssvuj::getExtr<float>(mRoot, "3D_spacing", 1.f)},
          _3dDarkenMult{
              ssvuj::getExtr<float>(mRoot, "3D_darken_multiplier", 1.5f)},
          _3dAlphaMult{
              ssvuj::getExtr<float>(mRoot, "3D_alpha_multiplier", 0.5f)},
          _3dAlphaFalloff{
              ssvuj::getExtr<float>(mRoot, "3D_alpha_falloff", 3.f)},
          _3dPulseMax{ssvuj::getExtr<float>(mRoot, "3D_pulse_max", 3.2f)},
          _3dPulseMin{ssvuj::getExtr<float>(mRoot, "3D_pulse_min", 0.f)},
          _3dPulseSpeed{ssvuj::getExtr<float>(mRoot, "3D_pulse_speed", 0.01f)},
          _3dPerspectiveMult{
              ssvuj::getExtr<float>(mRoot, "3D_perspective_multiplier", 1.f)},
          _3dOverrideColor{ssvuj::getExtr<sf::Color>(
              mRoot, "3D_override_color", sf::Color::Transparent)},
          mainColorData{ssvuj::getObj(mRoot, "main")}, //
          capColor{parseCapColor(ssvuj::getObj(mRoot, "cap_color"))}
    {
        currentHue = hueMin;

        const auto& objColors(ssvuj::getObj(mRoot, "colors"));
        const auto& colorCount(ssvuj::getObjSize(objColors));

        for(auto i(0u); i < colorCount; i++)
        {
            colorDatas.emplace_back(ssvuj::getObj(objColors, i));
        }
    }

    void update(ssvu::FT mFT, float mMult = 1.f);
    void computeColors(const LevelStatus& levelStatus);
    void drawBackground(sf::RenderTarget& mRenderTarget,
        const sf::Vector2f& mCenterPos, const LevelStatus& levelStatus) const;

    void setRootPath(const ssvufs::Path& mPath)
    {
        rootPath = mPath;
    }

    const ssvufs::Path& getRootPath() const noexcept
    {
        return rootPath;
    }

    const sf::Color& getMainColor() const noexcept
    {
        return currentMainColor;
    }

    const std::vector<sf::Color>& getColors() const noexcept
    {
        return currentColors;
    }

    const sf::Color& getColor(int mIdx) const noexcept
    {
        return currentColors[ssvu::getMod(mIdx, currentColors.size())];
    }

    float getCurrentHue() const noexcept
    {
        return currentHue;
    }

    float getCurrentSwapTime() const noexcept
    {
        return currentSwapTime;
    }

    const sf::Color& get3DOverrideColor() const noexcept
    {
        return current3DOverrideColor;
    }

    CapColor& getCapColor() noexcept
    {
        return capColor;
    }

    const CapColor& getCapColor() const noexcept
    {
        return capColor;
    }

    sf::Color getCapColorResult() const noexcept;
};

} // namespace hg<|MERGE_RESOLUTION|>--- conflicted
+++ resolved
@@ -46,11 +46,9 @@
     float _3dPulseMin;
     float _3dPulseSpeed;
     float _3dPerspectiveMult;
-<<<<<<< HEAD
     float bgTileRadius{4500.f};
-=======
     unsigned int BGColorOffset{0};
->>>>>>> 0f7b3e23
+
     sf::Color _3dOverrideColor;
     ColorData mainColorData;
     CapColor capColor;
