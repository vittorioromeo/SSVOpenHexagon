// Copyright (c) 2013-2020 Vittorio Romeo
// License: Academic Free License ("AFL") v. 3.0
// AFL License page: http://opensource.org/licenses/AFL-3.0

#pragma once

#include "SSVOpenHexagon/Global/Common.hpp"
#include "SSVOpenHexagon/Data/ColorData.hpp"
#include "SSVOpenHexagon/Data/CapColor.hpp"
#include "SSVOpenHexagon/SSVUtilsJson/SSVUtilsJson.hpp"

#include <SSVUtils/Core/FileSystem/FileSystem.hpp>

namespace hg
{

struct LevelStatus;

class StyleData
{
private:
    float currentHue, currentSwapTime{0}, pulseFactor{0};
    ssvufs::Path rootPath;
    sf::Color currentMainColor, current3DOverrideColor;
    std::vector<sf::Color> currentColors;

    sf::Color calculateColor(const ColorData& mColorData) const;

public:
    std::string id;
    float hueMin;
    float hueMax;
    float hueIncrement;
    float pulseMin;
    float pulseMax;
    float pulseIncrement;
    bool huePingPong;
    float maxSwapTime;
    float _3dDepth;
    float _3dSkew;
    float _3dSpacing;
    float _3dDarkenMult;
    float _3dAlphaMult;
    float _3dAlphaFalloff;
    float _3dPulseMax;
    float _3dPulseMin;
    float _3dPulseSpeed;
    float _3dPerspectiveMult;
    float bgTileRadius{4500.f};
    unsigned int BGColorOffset{0};
<<<<<<< HEAD
    float BGRotOff{0};
=======

>>>>>>> b4fc3257
    sf::Color _3dOverrideColor;
    ColorData mainColorData;
    CapColor capColor;

    std::vector<ColorData> colorDatas;

    StyleData() = default;
    StyleData(const ssvuj::Obj& mRoot, const ssvufs::Path& mPath)
        : rootPath{mPath}, id{ssvuj::getExtr<std::string>(
                               mRoot, "id", "nullId")},
          hueMin{ssvuj::getExtr<float>(mRoot, "hue_min", 0.f)},
          hueMax{ssvuj::getExtr<float>(mRoot, "hue_max", 360.f)},
          hueIncrement{ssvuj::getExtr<float>(mRoot, "hue_increment", 0.f)},
          pulseMin{ssvuj::getExtr<float>(mRoot, "pulse_min", 0.f)},
          pulseMax{ssvuj::getExtr<float>(mRoot, "pulse_max", 0.f)},
          pulseIncrement{ssvuj::getExtr<float>(mRoot, "pulse_increment", 0.f)},
          huePingPong{ssvuj::getExtr<bool>(mRoot, "hue_ping_pong", false)},
          maxSwapTime{ssvuj::getExtr<float>(mRoot, "max_swap_time", 100.f)},
          _3dDepth{ssvuj::getExtr<float>(mRoot, "3D_depth", 15.f)},
          _3dSkew{ssvuj::getExtr<float>(mRoot, "3D_skew", 0.18f)},
          _3dSpacing{ssvuj::getExtr<float>(mRoot, "3D_spacing", 1.f)},
          _3dDarkenMult{
              ssvuj::getExtr<float>(mRoot, "3D_darken_multiplier", 1.5f)},
          _3dAlphaMult{
              ssvuj::getExtr<float>(mRoot, "3D_alpha_multiplier", 0.5f)},
          _3dAlphaFalloff{
              ssvuj::getExtr<float>(mRoot, "3D_alpha_falloff", 3.f)},
          _3dPulseMax{ssvuj::getExtr<float>(mRoot, "3D_pulse_max", 3.2f)},
          _3dPulseMin{ssvuj::getExtr<float>(mRoot, "3D_pulse_min", 0.f)},
          _3dPulseSpeed{ssvuj::getExtr<float>(mRoot, "3D_pulse_speed", 0.01f)},
          _3dPerspectiveMult{
              ssvuj::getExtr<float>(mRoot, "3D_perspective_multiplier", 1.f)},
          _3dOverrideColor{ssvuj::getExtr<sf::Color>(
              mRoot, "3D_override_color", sf::Color::Transparent)},
          mainColorData{ssvuj::getObj(mRoot, "main")}, //
          capColor{parseCapColor(ssvuj::getObj(mRoot, "cap_color"))}
    {
        currentHue = hueMin;

        const auto& objColors(ssvuj::getObj(mRoot, "colors"));
        const auto& colorCount(ssvuj::getObjSize(objColors));

        for(auto i(0u); i < colorCount; i++)
        {
            colorDatas.emplace_back(ssvuj::getObj(objColors, i));
        }
    }

    void update(ssvu::FT mFT, float mMult = 1.f);
    void computeColors(const LevelStatus& levelStatus);
    void drawBackground(sf::RenderTarget& mRenderTarget,
        const sf::Vector2f& mCenterPos, const LevelStatus& levelStatus) const;

    void setRootPath(const ssvufs::Path& mPath)
    {
        rootPath = mPath;
    }

    const ssvufs::Path& getRootPath() const noexcept
    {
        return rootPath;
    }

    const sf::Color& getMainColor() const noexcept
    {
        return currentMainColor;
    }

    const std::vector<sf::Color>& getColors() const noexcept
    {
        return currentColors;
    }

    const sf::Color& getColor(int mIdx) const noexcept
    {
        return currentColors[ssvu::getMod(mIdx, currentColors.size())];
    }

    float getCurrentHue() const noexcept
    {
        return currentHue;
    }

    float getCurrentSwapTime() const noexcept
    {
        return currentSwapTime;
    }

    const sf::Color& get3DOverrideColor() const noexcept
    {
        return current3DOverrideColor;
    }

    CapColor& getCapColor() noexcept
    {
        return capColor;
    }

    const CapColor& getCapColor() const noexcept
    {
        return capColor;
    }

    sf::Color getCapColorResult() const noexcept;
};

} // namespace hg<|MERGE_RESOLUTION|>--- conflicted
+++ resolved
@@ -48,11 +48,8 @@
     float _3dPerspectiveMult;
     float bgTileRadius{4500.f};
     unsigned int BGColorOffset{0};
-<<<<<<< HEAD
     float BGRotOff{0};
-=======
 
->>>>>>> b4fc3257
     sf::Color _3dOverrideColor;
     ColorData mainColorData;
     CapColor capColor;
