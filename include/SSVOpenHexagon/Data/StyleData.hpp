--- conflicted
+++ resolved
@@ -103,13 +103,9 @@
         }
     }
 
-<<<<<<< HEAD
-    void update(FT mFT, HexagonGameStatus& status, float mMult = 1.f);
-    void computeColors(const LevelStatus& levelStatus);
-=======
+
     void update(ssvu::FT mFT, float mMult = 1.f);
     void computeColors();
->>>>>>> 29975e91
     void drawBackground(sf::RenderTarget& mRenderTarget,
         const sf::Vector2f& mCenterPos, const LevelStatus& levelStatus,
         const StyleData& styleData) const;
