--- conflicted
+++ resolved
@@ -687,11 +687,7 @@
         {
             auto shader = Utils::makeUnique<sf::Shader>();
 
-<<<<<<< HEAD
-            if(!shader->loadFromFile(p, shaderType))
-=======
             if(!shader->loadFromFile(p.getStr(), shaderType))
->>>>>>> 0355d38c
             {
                 ssvu::lo("hg::loadPackAssets_loadShaders")
                     << "Failed to load shader '" << p << "'\n";
