--- conflicted
+++ resolved
@@ -339,14 +339,10 @@
     ssvuj::writeToFile(profileRoot, getCurrentLocalProfileFilePath());
 }
 
-<<<<<<< HEAD
-const MusicData& HGAssets::getMusicData(
-=======
 //**********************************************
 // GET
 
-const MusicData& SSVU_ATTRIBUTE(pure) HGAssets::getMusicData(
->>>>>>> 95297546
+const MusicData& HGAssets::getMusicData(
     const std::string& mPackId, const std::string& mId)
 {
     const std::string assetId = mPackId + "_" + mId;
