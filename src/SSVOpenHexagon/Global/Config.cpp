// Copyright (c) 2013-2020 Vittorio Romeo
// License: Academic Free License ("AFL") v. 3.0
// AFL License page: https://opensource.org/licenses/AFL-3.0

#include "SSVOpenHexagon/Global/Config.hpp"
#include "SSVOpenHexagon/Global/Assets.hpp"
#include "SSVOpenHexagon/Utils/Utils.hpp"
#include "SSVOpenHexagon/SSVUtilsJson/SSVUtilsJson.hpp"

#include <SSVStart/Input/Input.hpp>
#include <SSVStart/GameSystem/GameWindow.hpp>
#include "SSVOpenHexagon/Core/Joystick.hpp"

#include <iostream>
#include <fstream>
#include <memory>

using namespace std;
using namespace sf;
using namespace ssvs;
using namespace ssvs::Input;
using namespace ssvu::FileSystem;
using namespace ssvuj;
using namespace ssvu;

#define X_BINDSLINKEDVALUES                                                \
    X(joystickSelect, unsigned int, "j_select")                            \
    X(joystickExit, unsigned int, "j_exit")                                \
    X(joystickFocus, unsigned int, "j_focus")                              \
    X(joystickSwap, unsigned int, "j_swap")                                \
    X(joystickForceRestart, unsigned int, "j_force_restart")               \
    X(joystickRestart, unsigned int, "j_restart")                          \
    X(joystickReplay, unsigned int, "j_replay")                            \
    X(joystickScreenshot, unsigned int, "j_screenshot")                    \
    X(joystickOptionMenu, unsigned int, "j_optionmenu")                    \
    X(joystickChangePack, unsigned int, "j_changepack")                    \
    X(joystickCreateProfile, unsigned int, "j_createprofile")              \
    X(triggerRotateCCW, Trigger, "t_rotate_ccw")                           \
    X(triggerRotateCW, Trigger, "t_rotate_cw")                             \
    X(triggerFocus, Trigger, "t_focus")                                    \
    X(triggerSelect, Trigger, "t_select")                                  \
    X(triggerExit, Trigger, "t_exit")                                      \
    X(triggerForceRestart, Trigger, "t_force_restart")                     \
    X(triggerRestart, Trigger, "t_restart")                                \
    X(triggerReplay, Trigger, "t_replay")                                  \
    X(triggerScreenshot, Trigger, "t_screenshot")                          \
    X(triggerSwap, Trigger, "t_swap")                                      \
    X(triggerUp, Trigger, "t_up")                                          \
    X(triggerDown, Trigger, "t_down")

#define X_LINKEDVALUES                                                     \
    X(online, bool, "online")                                              \
    X(official, bool, "official")                                          \
    X(noRotation, bool, "no_rotation")                                     \
    X(noBackground, bool, "no_background")                                 \
    X(noSound, bool, "no_sound")                                           \
    X(noMusic, bool, "no_music")                                           \
    X(blackAndWhite, bool, "black_and_white")                              \
    X(pulseEnabled, bool, "pulse_enabled")                                 \
    X(_3DEnabled, bool, "3D_enabled")                                      \
    X(_3DMultiplier, float, "3D_multiplier")                               \
    X(_3DMaxDepth, unsigned int, "3D_max_depth")                           \
    X(invincible, bool, "invincible")                                      \
    X(autoRestart, bool, "auto_restart")                                   \
    X(soundVolume, float, "sound_volume")                                  \
    X(musicVolume, float, "music_volume")                                  \
    X(flashEnabled, bool, "flash_enabled")                                 \
    X(zoomFactor, float, "zoom_factor")                                    \
    X(pixelMultiplier, int, "pixel_multiplier")                            \
    X(playerSpeed, float, "player_speed")                                  \
    X(playerFocusSpeed, float, "player_focus_speed")                       \
    X(playerSize, float, "player_size")                                    \
    X(limitFPS, bool, "limit_fps")                                         \
    X(vsync, bool, "vsync")                                                \
    X(autoZoomFactor, bool, "auto_zoom_factor")                            \
    X(fullscreen, bool, "fullscreen")                                      \
    X(windowedAutoResolution, bool, "windowed_auto_resolution")            \
    X(fullscreenAutoResolution, bool, "fullscreen_auto_resolution")        \
    X(fullscreenWidth, unsigned int, "fullscreen_width")                   \
    X(fullscreenHeight, unsigned int, "fullscreen_height")                 \
    X(windowedWidth, unsigned int, "windowed_width")                       \
    X(windowedHeight, unsigned int, "windowed_height")                     \
    X(showMessages, bool, "show_messages")                                 \
    X(debug, bool, "debug")                                                \
    X(beatPulse, bool, "beatpulse_enabled")                                \
    X(showTrackedVariables, bool, "show_tracked_variables")                \
    X(musicSpeedDMSync, bool, "music_speed_dm_sync")                       \
    X(maxFPS, unsigned int, "max_fps")                                     \
    X(antialiasingLevel, unsigned int, "antialiasing_level")               \
    X(showFPS, bool, "show_fps")                                           \
    X(timerStatic, bool, "timer_static")                                   \
    X(serverLocal, bool, "server_local")                                   \
    X(serverVerbose, bool, "server_verbose")                               \
    X(mouseVisible, bool, "mouse_visible")                                 \
    X(musicSpeedMult, float, "music_speed_mult")                           \
    X(drawTextOutlines, bool, "draw_text_outlines")                        \
    X(darkenUnevenBackgroundChunk, bool, "darken_uneven_background_chunk") \
    X(rotateToStart, bool, "rotate_to_start")                              \
    X(joystickDeadzone, float, "joystick_deadzone")                        \
    X(textPadding, float, "text_padding")                                  \
    X(textScaling, float, "text_scaling")                                  \
    X(timescale, float, "timescale")                                       \
    X(showKeyIcons, bool, "show_key_icons")                                \
    X(keyIconsScale, float, "key_icons_scale")                             \
    X(firstTimePlaying, bool, "first_time_playing")                        \
    X(saveLocalBestReplayToFile, bool, "save_local_best_replay_to_file")   \
    X_BINDSLINKEDVALUES

namespace hg::Config
{

[[nodiscard]] static ssvuj::Obj& root() noexcept
{
    static ssvuj::Obj res = [] {
        if(ssvufs::Path{"config.json"}.exists<ssvufs::Type::File>())
        {
            ssvu::lo("hg::Config::root()")
                << "User-defined `config.json` file found\n";

            return ssvuj::getFromFile("config.json");
        }
        else if(ssvufs::Path{"default_config.json"}
                    .exists<ssvufs::Type::File>())
        {
            ssvu::lo("hg::Config::root()")
                << "User `config.json` file not found, looking for default\n";

            ssvu::lo("hg::Config::root()")
                << "Default `default_config.json` file found\n";

            return ssvuj::getFromFile("default_config.json");
        }
        else
        {
            ssvu::lo("hg::Config::root()")
                << "FATAL ERROR: No suitable config file found\n";

            std::abort();
        }
    }();

    return res;
}

#define X(name, type, key)                                 \
    [[nodiscard]] static auto& name() noexcept             \
    {                                                      \
        static auto res = ::ssvuj::LinkedValue<type>(key); \
        return res;                                        \
    }
X_LINKEDVALUES
#undef X

static void syncAllFromObj()
{
#define X(name, type, key) name().syncFrom(root());
    X_LINKEDVALUES
#undef X
}

static void syncAllToObj()
{
#define X(name, type, key) name().syncTo(root());
    X_LINKEDVALUES
#undef X
}

static void resetAllFromObj()
{
#define X(name, type, key) name().syncFrom(ssvuj::getFromFile("default_config.json"));
    X_LINKEDVALUES
#undef X
}

static void resetBindsFromObj()
{
#define X(name, type, key) name().syncFrom(ssvuj::getFromFile("default_config.json"));
    X_BINDSLINKEDVALUES
#undef X
}

#undef X_LINKEDVALUES
#undef X_BINDSLINKEDVALUES

float sizeX{1500}, sizeY{1500};
constexpr float spawnDistance{1600};
std::string uneligibilityReason;

void applyAutoWindowedResolution()
{
    auto d(VideoMode::getDesktopMode());
    windowedWidth() = d.width;
    windowedHeight() = d.height;
}
void applyAutoFullscreenResolution()
{
    auto d(VideoMode::getDesktopMode());
    fullscreenWidth() = d.width;
    fullscreenHeight() = d.height;
}

void loadConfig(const vector<string>& mOverridesIds)
{
    lo("::loadConfig") << "loading config\n";

    for(const auto p :
        getScan<ssvufs::Mode::Single, ssvufs::Type::File, ssvufs::Pick::ByExt>(
            "ConfigOverrides/", ".json"))
    {
        if(contains(mOverridesIds, p.getFileNameNoExtensions()))
        {
            const auto overrideRoot(getFromFile(p));
            for(auto itr(begin(overrideRoot)); itr != end(overrideRoot); ++itr)
            {
                root()[getKey(itr)] = *itr;
            }
        }
    }

    syncAllFromObj();

    if(getWindowedAutoResolution())
    {
        applyAutoWindowedResolution();
    }

    if(getFullscreenAutoResolution())
    {
        applyAutoFullscreenResolution();
    }

    recalculateSizes();
}

void resetConfigToDefaults()
{
    lo("::resetConfigToDefaults") << "resetting configs\n";

    if(!ssvufs::Path{"default_config.json"}.exists<ssvufs::Type::File>())
    {
        ssvu::lo("hg::Config::resetConfigToDefaults()")
            << "`default_config.json` file not found, config reset aborted\n";
        return;
    }

    resetAllFromObj();

    if(getWindowedAutoResolution())
    {
        applyAutoWindowedResolution();
    }

    if(getFullscreenAutoResolution())
    {
        applyAutoFullscreenResolution();
    }

    recalculateSizes();
}

void resetBindsToDefaults()
{
    lo("::resetBindsToDefaults") << "resetting binds to defaults\n";

    if(!ssvufs::Path{"default_config.json"}.exists<ssvufs::Type::File>())
    {
        ssvu::lo("hg::Config::resetBindsToDefaults()")
            << "`default_config.json` file not found, config reset aborted\n";
        return;
    }

    resetBindsFromObj();
}

void saveConfig()
{
    lo("::saveConfig") << "saving config\n";
    syncAllToObj();
    writeToFile(root(), "config.json");
}

bool isEligibleForScore()
{
    if(!getOfficial())
    {
        uneligibilityReason = "official mode off";
        return false;
    }

    if(getDebug())
    {
        uneligibilityReason = "debug mode on";
        return false;
    }

    if(!getAutoZoomFactor())
    {
        uneligibilityReason = "modified zoom factor";
        return false;
    }

    if(getPlayerSpeed() != 9.45f)
    {
        uneligibilityReason = "player speed modified";
        return false;
    }

    if(getPlayerFocusSpeed() != 4.625f)
    {
        uneligibilityReason = "player focus speed modified";
        return false;
    }

    if(getPlayerSize() != 7.3f)
    {
        uneligibilityReason = "player size modified";
        return false;
    }

    if(getInvincible())
    {
        uneligibilityReason = "invincibility on";
        return false;
    }

    if(getNoRotation())
    {
        uneligibilityReason = "rotation off";
        return false;
    }

    return true;
}

void recalculateSizes()
{
    sizeX = sizeY = max(getWidth(), getHeight()) * 1.3f;
    if(!getAutoZoomFactor())
    {
        return;
    }

    const float factorX(1024.f / ssvu::toFloat(getWidth()));
    const float factorY(768.f / ssvu::toFloat(getHeight()));
    zoomFactor() = max(factorX, factorY);
}
void setFullscreen(GameWindow& mWindow, bool mFullscreen)
{
    fullscreen() = mFullscreen;

    mWindow.setSize(getWidth(), getHeight());
    mWindow.setFullscreen(getFullscreen());

    recalculateSizes();
}

void refreshWindowSize(unsigned int mWidth, unsigned int mHeight)
{
    windowedWidth() = mWidth;
    windowedHeight() = mHeight;
}

void setCurrentResolution(
    GameWindow& mWindow, unsigned int mWidth, unsigned int mHeight)
{
    if(fullscreen())
    {
        fullscreenAutoResolution() = false;
        fullscreenWidth() = mWidth;
        fullscreenHeight() = mHeight;
    }
    else
    {
        windowedAutoResolution() = false;
        windowedWidth() = mWidth;
        windowedHeight() = mHeight;
    }

    mWindow.setSize(getWidth(), getHeight());
    mWindow.setFullscreen(getFullscreen());

    recalculateSizes();
}
void setCurrentResolutionAuto(GameWindow& mWindow)
{
    if(fullscreen())
    {
        fullscreenAutoResolution() = true;
        applyAutoFullscreenResolution();
    }
    else
    {
        windowedAutoResolution() = true;
        applyAutoWindowedResolution();
    }

    mWindow.setSize(getWidth(), getHeight());
    mWindow.setFullscreen(getFullscreen());
    recalculateSizes();
}
void setVsync(ssvs::GameWindow& mWindow, bool mValue)
{
    vsync() = mValue;
    mWindow.setVsync(vsync());
}
void setLimitFPS(ssvs::GameWindow& mWindow, bool mValue)
{
    limitFPS() = mValue;
    mWindow.setFPSLimited(mValue);
}
void setMaxFPS(ssvs::GameWindow& mWindow, unsigned int mValue)
{
    maxFPS() = mValue;
    mWindow.setMaxFPS(mValue);
}
void setTimerStatic(ssvs::GameWindow& mWindow, bool mValue)
{
    timerStatic() = mValue;

    if(timerStatic())
    {
        mWindow.setTimer<ssvs::TimerStatic>(0.5f, 0.5f);
    }
    else
    {
        mWindow.setTimer<ssvs::TimerDynamic>();
        setLimitFPS(mWindow, true);
        setMaxFPS(mWindow, 200);
    }
}

void setAntialiasingLevel(ssvs::GameWindow& mWindow, unsigned int mValue)
{
    antialiasingLevel() = mValue;
    mWindow.setAntialiasingLevel(mValue);
}

void setOnline(bool mOnline)
{
    online() = mOnline;
}

void setOfficial(bool mOfficial)
{
    official() = mOfficial;
}

void setDebug(bool mDebug)
{
    debug() = mDebug;
}

void setNoRotation(bool mNoRotation)
{
    noRotation() = mNoRotation;
}

void setNoBackground(bool mNoBackground)
{
    noBackground() = mNoBackground;
}

void setBlackAndWhite(bool mBlackAndWhite)
{
    blackAndWhite() = mBlackAndWhite;
}

void setNoSound(bool mNoSound)
{
    noSound() = mNoSound;
}

void setNoMusic(bool mNoMusic)
{
    noMusic() = mNoMusic;
}

void setPulse(bool mPulse)
{
    pulseEnabled() = mPulse;
}

void set3D(bool m3D)
{
    _3DEnabled() = m3D;
}

void setInvincible(bool mInvincible)
{
    invincible() = mInvincible;
}

void setAutoRestart(bool mAutoRestart)
{
    autoRestart() = mAutoRestart;
}

void setSoundVolume(float mVolume)
{
    soundVolume() = mVolume;
}

void setMusicVolume(float mVolume)
{
    musicVolume() = mVolume;
}

void setFlash(bool mFlash)
{
    flashEnabled() = mFlash;
}

void setMusicSpeedDMSync(bool mValue)
{
    musicSpeedDMSync() = mValue;
}

void setShowFPS(bool mValue)
{
    showFPS() = mValue;
}

void setServerLocal(bool mValue)
{
    serverLocal() = mValue;
}

void setServerVerbose(bool mValue)
{
    serverVerbose() = mValue;
}

void setMouseVisible(bool mValue)
{
    mouseVisible() = mValue;
}

void setMusicSpeedMult(float mValue)
{
    musicSpeedMult() = mValue;
}

void setDrawTextOutlines(bool mX)
{
    drawTextOutlines() = mX;
}

void setDarkenUnevenBackgroundChunk(bool mX)
{
    darkenUnevenBackgroundChunk() = mX;
}

void setRotateToStart(bool mX)
{
    rotateToStart() = mX;
}

void setJoystickDeadzone(float mX)
{
    joystickDeadzone() = mX;
}

void setTextPadding(float mX)
{
    textPadding() = mX;
}

void setTextScaling(float mX)
{
    textScaling() = mX;
}

void setTimescale(float mX)
{
    timescale() = mX;
}

void setShowKeyIcons(bool mX)
{
    showKeyIcons() = mX;
}

void setKeyIconsScale(float mX)
{
    keyIconsScale() = mX;
}

void setFirstTimePlaying(bool mX)
{
    firstTimePlaying() = mX;
}

void setSaveLocalBestReplayToFile(bool mX)
{
    saveLocalBestReplayToFile() = mX;
}

[[nodiscard]] bool getOnline()
{
    return online();
}

[[nodiscard]] bool getOfficial()
{
    return official();
}

[[nodiscard]] string getUneligibilityReason()
{
    return uneligibilityReason;
}

[[nodiscard]] float getSizeX()
{
    return sizeX;
}

[[nodiscard]] float getSizeY()
{
    return sizeY;
}

[[nodiscard]] float getSpawnDistance()
{
    return spawnDistance;
}

[[nodiscard]] float getZoomFactor()
{
    return zoomFactor();
}

[[nodiscard]] int getPixelMultiplier()
{
    return pixelMultiplier();
}

[[nodiscard]] float getPlayerSpeed()
{
    return getOfficial() ? 9.45f : playerSpeed();
}

[[nodiscard]] float getPlayerFocusSpeed()
{
    return getOfficial() ? 4.625f : playerFocusSpeed();
}

[[nodiscard]] float getPlayerSize()
{
    return getOfficial() ? 7.3f : playerSize();
}

[[nodiscard]] bool getNoRotation()
{
    return getOfficial() ? false : noRotation();
}

[[nodiscard]] bool getNoBackground()
{
    return getOfficial() ? false : noBackground();
}

[[nodiscard]] bool getBlackAndWhite()
{
    return getOfficial() ? false : blackAndWhite();
}

[[nodiscard]] bool getNoSound()
{
    return noSound();
}

[[nodiscard]] bool getNoMusic()
{
    return noMusic();
}

[[nodiscard]] float getSoundVolume()
{
    return soundVolume();
}

[[nodiscard]] float getMusicVolume()
{
    return musicVolume();
}

[[nodiscard]] bool getLimitFPS()
{
    return limitFPS();
}

[[nodiscard]] bool getVsync()
{
    return vsync();
}

[[nodiscard]] bool getAutoZoomFactor()
{
    return getOfficial() ? true : autoZoomFactor();
}

[[nodiscard]] bool getFullscreen()
{
    return fullscreen();
}

[[nodiscard, gnu::const]] float getVersion()
{
    return 2.03f;
}

[[nodiscard, gnu::const]] const char* getVersionString()
{
    return "2.03";
}

[[nodiscard]] bool getWindowedAutoResolution()
{
    return windowedAutoResolution();
}

[[nodiscard]] bool getFullscreenAutoResolution()
{
    return fullscreenAutoResolution();
}

[[nodiscard]] unsigned int getFullscreenWidth()
{
    return fullscreenWidth();
}

[[nodiscard]] unsigned int getFullscreenHeight()
{
    return fullscreenHeight();
}

[[nodiscard]] unsigned int getWindowedWidth()
{
    return windowedWidth();
}

[[nodiscard]] unsigned int getWindowedHeight()
{
    return windowedHeight();
}

[[nodiscard]] unsigned int getWidth()
{
    return getFullscreen() ? getFullscreenWidth() : getWindowedWidth();
}

[[nodiscard]] unsigned int getHeight()
{
    return getFullscreen() ? getFullscreenHeight() : getWindowedHeight();
}

[[nodiscard]] bool getShowMessages()
{
    return showMessages();
}

[[nodiscard]] bool getDebug()
{
    return getOfficial() ? false : debug();
}

[[nodiscard]] bool getPulse()
{
    return getOfficial() ? true : pulseEnabled();
}

[[nodiscard]] bool getBeatPulse()
{
    return getOfficial() ? true : beatPulse();
}

[[nodiscard]] bool getInvincible()
{
    return getOfficial() ? false : invincible();
}

[[nodiscard]] bool get3D()
{
    return _3DEnabled();
}

[[nodiscard]] float get3DMultiplier()
{
    return _3DMultiplier();
}

[[nodiscard]] unsigned int get3DMaxDepth()
{
    return _3DMaxDepth();
}

[[nodiscard]] bool getAutoRestart()
{
    return autoRestart();
}

[[nodiscard]] bool getFlash()
{
    return flashEnabled();
}

[[nodiscard]] bool getShowTrackedVariables()
{
    return showTrackedVariables();
}

[[nodiscard]] bool getMusicSpeedDMSync()
{
    return musicSpeedDMSync();
}

[[nodiscard]] unsigned int getMaxFPS()
{
    return maxFPS();
}

[[nodiscard]] unsigned int getAntialiasingLevel()
{
    return antialiasingLevel();
}

[[nodiscard]] bool getShowFPS()
{
    return showFPS();
}

[[nodiscard]] bool getTimerStatic()
{
    return timerStatic();
}

[[nodiscard]] bool getServerLocal()
{
    return serverLocal();
}

[[nodiscard]] bool getServerVerbose()
{
    return serverVerbose();
}

[[nodiscard]] bool getMouseVisible()
{
    return mouseVisible();
}

[[nodiscard]] float getMusicSpeedMult()
{
    return musicSpeedMult();
}

[[nodiscard]] bool getDrawTextOutlines()
{
    return drawTextOutlines();
}

[[nodiscard]] bool getDarkenUnevenBackgroundChunk()
{
    return darkenUnevenBackgroundChunk();
}

[[nodiscard]] bool getRotateToStart()
{
    return rotateToStart();
}

[[nodiscard]] float getJoystickDeadzone()
{
    return joystickDeadzone();
}

[[nodiscard]] float getTextPadding()
{
    return textPadding();
}

[[nodiscard]] float getTextScaling()
{
    return textScaling();
}

[[nodiscard]] float getTimescale()
{
    return getOfficial() ? 1.f : timescale();
}

[[nodiscard]] bool getShowKeyIcons()
{
    return showKeyIcons();
}

[[nodiscard]] float getKeyIconsScale()
{
    return keyIconsScale();
}

[[nodiscard]] bool getFirstTimePlaying()
{
    return firstTimePlaying();
}

[[nodiscard]] bool getSaveLocalBestReplayToFile()
{
    return saveLocalBestReplayToFile();
}

//***********************************************************
//
// KEYBOARD/MOUSE BINDS
//
//***********************************************************

//**************************************************
// Game start check

#define MAX_BINDS 4

[[nodiscard]] Trigger resizeTrigger(Trigger trig) noexcept
{
    std::vector<Combo>& combos = trig.getCombos();

    // Remove empty slots to agglomerate all binds
    // close to each other
    for(auto it = combos.begin(); it != combos.end();)
<<<<<<< HEAD
    {
        if(it->isUnbound())
        {
            combos.erase(it);
        }
        else
        {
            ++it;
        }
    }
    // if the config has more binds than are supported
    while(combos.size() > MAX_BINDS)
    {
        combos.pop_back();
    }
    // if the config has less binds fill the
    // spots with unbound combos
    while(combos.size() < MAX_BINDS)
=======
    {
        if(it->isUnbound())
        {
            combos.erase(it);
        }
        else
        {
            ++it;
        }
    }
    while(combos.size() >
          MAX_BINDS) // if the config has more binds than are supported
    {
        combos.pop_back();
    }
    while(combos.size() < MAX_BINDS) // if the config has less binds fill the
                                     // spots with unbound combos
>>>>>>> ffc77c40
    {
        combos.emplace_back(Combo({KKey::Unknown}));
    }

    return trig;
}

void keyboardBindsSanityCheck()
{
    triggerRotateCCW() = resizeTrigger(triggerRotateCCW());
    triggerRotateCW() = resizeTrigger(triggerRotateCW());
    triggerFocus() = resizeTrigger(triggerFocus());
    triggerSelect() = resizeTrigger(triggerSelect());
    triggerExit() = resizeTrigger(triggerExit());
    triggerForceRestart() = resizeTrigger(triggerForceRestart());
    triggerRestart() = resizeTrigger(triggerRestart());
    triggerReplay() = resizeTrigger(triggerReplay());
    triggerScreenshot() = resizeTrigger(triggerScreenshot());
    triggerSwap() = resizeTrigger(triggerSwap());
    triggerUp() = resizeTrigger(triggerUp());
    triggerDown() = resizeTrigger(triggerDown());
}

//**************************************************
// Add new key binds

[[nodiscard]] Trigger rebindTrigger(
    Trigger trig, int key, int btn, int index) noexcept
{
    // if both slots are taken replace the first one
    if(index >= MAX_BINDS)
    {
        index = 0;
        trig.getCombos()[index].clearBind();
    }

    if(key > -1)
    {
        trig.getCombos()[index].addKey(KKey(key));
    }
    else
    {
        trig.getCombos()[index].addBtn(MBtn(btn));
    }
    return trig;
}

void addBindTriggerRotateCCW(int key, int btn, int index)
{
    triggerRotateCCW() = rebindTrigger(triggerRotateCCW(), key, btn, index);
}
void addBindTriggerRotateCW(int key, int btn, int index)
{
    triggerRotateCW() = rebindTrigger(triggerRotateCW(), key, btn, index);
}
void addBindTriggerFocus(int key, int btn, int index)
{
    triggerFocus() = rebindTrigger(triggerFocus(), key, btn, index);
}
void addBindTriggerSelect(int key, int btn, int index)
{
    triggerSelect() = rebindTrigger(triggerSelect(), key, btn, index);
}
void addBindTriggerExit(int key, int btn, int index)
{
    triggerExit() = rebindTrigger(triggerExit(), key, btn, index);
}
void addBindTriggerForceRestart(int key, int btn, int index)
{
    triggerForceRestart() =
        rebindTrigger(triggerForceRestart(), key, btn, index);
}
void addBindTriggerRestart(int key, int btn, int index)
{
    triggerRestart() = rebindTrigger(triggerRestart(), key, btn, index);
}
void addBindTriggerReplay(int key, int btn, int index)
{
    triggerReplay() = rebindTrigger(triggerReplay(), key, btn, index);
}
void addBindTriggerScreenshot(int key, int btn, int index)
{
    triggerScreenshot() = rebindTrigger(triggerScreenshot(), key, btn, index);
}
void addBindTriggerSwap(int key, int btn, int index)
{
    triggerSwap() = rebindTrigger(triggerSwap(), key, btn, index);
}
void addBindTriggerUp(int key, int btn, int index)
{
    triggerUp() = rebindTrigger(triggerUp(), key, btn, index);
}
void addBindTriggerDown(int key, int btn, int index)
{
    triggerDown() = rebindTrigger(triggerDown(), key, btn, index);
}

//**************************************************
// Unbind key

[[nodiscard]] Trigger clearTriggerBind(Trigger trig, int index) noexcept
{
    trig.getCombos()[index - 1].clearBind();
    return trig;
}
void clearBindTriggerRotateCCW(int index)
{
    triggerRotateCCW() = clearTriggerBind(triggerRotateCCW(), index);
}
void clearBindTriggerRotateCW(int index)
{
    triggerRotateCW() = clearTriggerBind(triggerRotateCW(), index);
}
void clearBindTriggerFocus(int index)
{
    triggerFocus() = clearTriggerBind(triggerFocus(), index);
}
void clearBindTriggerSelect(int index)
{
    triggerSelect() = clearTriggerBind(triggerSelect(), index);
}
void clearBindTriggerExit(int index)
{
    triggerExit() = clearTriggerBind(triggerExit(), index);
}
void clearBindTriggerForceRestart(int index)
{
    triggerForceRestart() = clearTriggerBind(triggerForceRestart(), index);
}
void clearBindTriggerRestart(int index)
{
    triggerRestart() = clearTriggerBind(triggerRestart(), index);
}
void clearBindTriggerReplay(int index)
{
    triggerReplay() = clearTriggerBind(triggerReplay(), index);
}
void clearBindTriggerScreenshot(int index)
{
    triggerScreenshot() = clearTriggerBind(triggerScreenshot(), index);
}
void clearBindTriggerSwap(int index)
{
    triggerSwap() = clearTriggerBind(triggerSwap(), index);
}
void clearBindTriggerUp(int index)
{
    triggerUp() = clearTriggerBind(triggerUp(), index);
}
void clearBindTriggerDown(int index)
{
    triggerDown() = clearTriggerBind(triggerDown(), index);
}

//**************************************************
// Get key

Trigger getTriggerRotateCCW()
{
    return triggerRotateCCW();
}
Trigger getTriggerRotateCW()
{
    return triggerRotateCW();
}
Trigger getTriggerFocus()
{
    return triggerFocus();
}
Trigger getTriggerSelect()
{
    return triggerSelect();
}
Trigger getTriggerExit()
{
    return triggerExit();
}
Trigger getTriggerForceRestart()
{
    return triggerForceRestart();
}
Trigger getTriggerRestart()
{
    return triggerRestart();
}
Trigger getTriggerReplay()
{
    return triggerReplay();
}
Trigger getTriggerScreenshot()
{
    return triggerScreenshot();
}
Trigger getTriggerSwap()
{
    return triggerSwap();
}
Trigger getTriggerUp()
{
    return triggerUp();
}
Trigger getTriggerDown()
{
    return triggerDown();
}

//**************************************************
// Set key

void setTriggerRotateCCW(Trigger trig)
{
    triggerRotateCCW() = trig;
}
void setTriggerRotateCW(Trigger trig)
{
    triggerRotateCW() = trig;
}
void setTriggerFocus(Trigger trig)
{
    triggerFocus() = trig;
}
void setTriggerSelect(Trigger trig)
{
    triggerSelect() = trig;
}
void setTriggerExit(Trigger trig)
{
    triggerExit() = trig;
}
void setTriggerForceRestart(Trigger trig)
{
    triggerForceRestart() = trig;
}
void setTriggerRestart(Trigger trig)
{
    triggerRestart() = trig;
}
void setTriggerReplay(Trigger trig)
{
    triggerReplay() = trig;
}
void setTriggerScreenshot(Trigger trig)
{
    triggerScreenshot() = trig;
}
void setTriggerSwap(Trigger trig)
{
    triggerSwap() = trig;
}
void setTriggerUp(Trigger trig)
{
    triggerUp() = trig;
}
void setTriggerDown(Trigger trig)
{
    triggerDown() = trig;
}

//***********************************************************
//
// JOYSTICK BINDS
//
//***********************************************************

//**********************************************
// Game start check

[[nodiscard]] int checkJoystickButtons(int button, std::vector<int>& buttonList)
{
    // values lower than 0 make the game crash, 33 == unbound
    button = std::clamp(button, 0, 33);
    if(button == 33)
    {
        return button;
    }

    // if button is already used assign button 33
    // 33 is out of the supported buttons range so it can never be triggered
    bool alreadyBound = false;
    for(auto& b : buttonList)
    {
        if(b != 33 && button == b)
        {
            button = 33;
            alreadyBound = true;
        }
    }
    if(!alreadyBound)
    {
        buttonList.push_back(button);
    }

    return button;
}

void joystickBindsSanityCheck()
{
    std::vector<int> buttonList;
    joystickSelect() = checkJoystickButtons(joystickSelect(), buttonList);
    joystickExit() = checkJoystickButtons(joystickExit(), buttonList);
    joystickFocus() = checkJoystickButtons(joystickFocus(), buttonList);
    joystickSwap() = checkJoystickButtons(joystickSwap(), buttonList);
    joystickForceRestart() =
        checkJoystickButtons(joystickForceRestart(), buttonList);
    joystickRestart() = checkJoystickButtons(joystickRestart(), buttonList);
    joystickReplay() = checkJoystickButtons(joystickReplay(), buttonList);
    joystickScreenshot() =
        checkJoystickButtons(joystickScreenshot(), buttonList);
    joystickOptionMenu() =
        checkJoystickButtons(joystickOptionMenu(), buttonList);
    joystickChangePack() =
        checkJoystickButtons(joystickChangePack(), buttonList);
    joystickCreateProfile() =
        checkJoystickButtons(joystickCreateProfile(), buttonList);
}

//**********************************************
// Get bind

unsigned int getJoystickSelect()
{
    return joystickSelect();
}
unsigned int getJoystickExit()
{
    return joystickExit();
}
unsigned int getJoystickFocus()
{
    return joystickFocus();
}
unsigned int getJoystickSwap()
{
    return joystickSwap();
}
unsigned int getJoystickForceRestart()
{
    return joystickForceRestart();
}
unsigned int getJoystickRestart()
{
    return joystickRestart();
}
unsigned int getJoystickReplay()
{
    return joystickReplay();
}
unsigned int getJoystickScreenshot()
{
    return joystickScreenshot();
}
unsigned int getJoystickOptionMenu()
{
    return joystickOptionMenu();
}
unsigned int getJoystickChangePack()
{
    return joystickChangePack();
}
unsigned int getJoystickCreateProfile()
{
    return joystickCreateProfile();
}

//**********************************************
// Reassign bind

using SetFuncJoy = void (*)(unsigned int button);
using JoystickBindsConfigs = std::pair<SetFuncJoy, unsigned int>;

[[nodiscard]] int checkButtonReassignment(unsigned int button)
{
    JoystickBindsConfigs funcs[] = {
        {setJoystickSelect, joystickSelect()},
        {setJoystickExit, joystickExit()},
        {setJoystickFocus, joystickFocus()},
        {setJoystickSwap, joystickSwap()},
        {setJoystickForceRestart, joystickForceRestart()},
        {setJoystickRestart, joystickRestart()},
        {setJoystickReplay, joystickReplay()},
        {setJoystickScreenshot, joystickScreenshot()},
        {setJoystickOptionMenu, joystickOptionMenu()},
        {setJoystickChangePack, joystickChangePack()},
        {setJoystickCreateProfile, joystickCreateProfile()},
    };

    for(size_t i = 0; i < sizeof(funcs) / sizeof(funcs[0]); ++i)
    {
        if(get<unsigned int>(funcs[i]) == button)
        {
            get<SetFuncJoy>(funcs[i])(33);
            return i;
        }
    }

    return -1;
}

int reassignToJoystickSelect(unsigned int button)
{
    const int unboundID = checkButtonReassignment(button);
    joystickSelect() = button;
    return unboundID;
}

int reassignToJoystickExit(unsigned int button)
{
    const int unboundID = checkButtonReassignment(button);
    joystickExit() = button;
    return unboundID;
}

int reassignToJoystickFocus(unsigned int button)
{
    const int unboundID = checkButtonReassignment(button);
    joystickFocus() = button;
    return unboundID;
}

int reassignToJoystickSwap(unsigned int button)
{
    const int unboundID = checkButtonReassignment(button);
    joystickSwap() = button;
    return unboundID;
}

int reassignToJoystickForceRestart(unsigned int button)
{
    const int unboundID = checkButtonReassignment(button);
    joystickForceRestart() = button;
    return unboundID;
}

int reassignToJoystickRestart(unsigned int button)
{
    const int unboundID = checkButtonReassignment(button);
    joystickRestart() = button;
    return unboundID;
}

int reassignToJoystickReplay(unsigned int button)
{
    const int unboundID = checkButtonReassignment(button);
    joystickReplay() = button;
    return unboundID;
}

int reassignToJoystickScreenshot(unsigned int button)
{
    const int unboundID = checkButtonReassignment(button);
    joystickScreenshot() = button;
    return unboundID;
}

int reassignToJoystickOptionMenu(unsigned int button)
{
    const int unboundID = checkButtonReassignment(button);
    joystickOptionMenu() = button;
    return unboundID;
}

int reassignToJoystickChangePack(unsigned int button)
{
    const int unboundID = checkButtonReassignment(button);
    joystickChangePack() = button;
    return unboundID;
}

int reassignToJoystickCreateProfile(unsigned int button)
{
    const int unboundID = checkButtonReassignment(button);
    joystickCreateProfile() = button;
    return unboundID;
}


//**********************************************
// Set bind

void setJoystickSelect(unsigned int button)
{
    joystickSelect() = button;
}

void setJoystickExit(unsigned int button)
{
    joystickExit() = button;
}

void setJoystickFocus(unsigned int button)
{
    joystickFocus() = button;
}

void setJoystickSwap(unsigned int button)
{
    joystickSwap() = button;
}

void setJoystickForceRestart(unsigned int button)
{
    joystickForceRestart() = button;
}

void setJoystickRestart(unsigned int button)
{
    joystickRestart() = button;
}

void setJoystickReplay(unsigned int button)
{
    joystickReplay() = button;
}

void setJoystickScreenshot(unsigned int button)
{
    joystickScreenshot() = button;
}

void setJoystickOptionMenu(unsigned int button)
{
    joystickOptionMenu() = button;
}

void setJoystickChangePack(unsigned int button)
{
    joystickChangePack() = button;
}

void setJoystickCreateProfile(unsigned int button)
{
    joystickCreateProfile() = button;
}

} // namespace hg::Config<|MERGE_RESOLUTION|>--- conflicted
+++ resolved
@@ -928,7 +928,6 @@
     // Remove empty slots to agglomerate all binds
     // close to each other
     for(auto it = combos.begin(); it != combos.end();)
-<<<<<<< HEAD
     {
         if(it->isUnbound())
         {
@@ -947,25 +946,6 @@
     // if the config has less binds fill the
     // spots with unbound combos
     while(combos.size() < MAX_BINDS)
-=======
-    {
-        if(it->isUnbound())
-        {
-            combos.erase(it);
-        }
-        else
-        {
-            ++it;
-        }
-    }
-    while(combos.size() >
-          MAX_BINDS) // if the config has more binds than are supported
-    {
-        combos.pop_back();
-    }
-    while(combos.size() < MAX_BINDS) // if the config has less binds fill the
-                                     // spots with unbound combos
->>>>>>> ffc77c40
     {
         combos.emplace_back(Combo({KKey::Unknown}));
     }
