--- conflicted
+++ resolved
@@ -207,11 +207,7 @@
 {
     lo("::loadConfig") << "loading config\n";
 
-<<<<<<< HEAD
-    for(const auto& p :
-=======
     for(const ssvufs::Path& p :
->>>>>>> 72fac1f6
         getScan<ssvufs::Mode::Single, ssvufs::Type::File, ssvufs::Pick::ByExt>(
             "ConfigOverrides/", ".json"))
     {
