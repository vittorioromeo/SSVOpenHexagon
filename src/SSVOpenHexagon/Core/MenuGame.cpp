// Copyright (c) 2013-2020 Vittorio Romeo
// License: Academic Free License ("AFL") v. 3.0
// AFL License page: https://opensource.org/licenses/AFL-3.0

#include "SSVOpenHexagon/Utils/Utils.hpp"
#include "SSVOpenHexagon/Core/HexagonGame.hpp"
#include "SSVOpenHexagon/Core/MenuGame.hpp"
#include "SSVOpenHexagon/Core/Joystick.hpp"
#include "SSVOpenHexagon/Core/Steam.hpp"
#include "SSVOpenHexagon/Core/Discord.hpp"
#include "SSVOpenHexagon/Utils/LuaWrapper.hpp"
#include "SSVOpenHexagon/SSVUtilsJson/SSVUtilsJson.hpp"
#include "SSVOpenHexagon/Core/BindControl.hpp"

#include <SSVStart/Input/Input.hpp>
#include <SSVStart/Utils/Vector2.hpp>

#include <SSVMenuSystem/SSVMenuSystem.hpp>

#include <SSVUtils/Core/Common/Frametime.hpp>

using namespace std;
using namespace sf;
using namespace ssvs;
using namespace ssvs::Input;
using namespace ssvms;
using namespace hg::Utils;
using namespace ssvu;
using namespace ssvuj;

namespace hg
{

MenuGame::MenuGame(Steam::steam_manager& mSteamManager,
    Discord::discord_manager& mDiscordManager, HGAssets& mAssets,
    HexagonGame& mHexagonGame, GameWindow& mGameWindow)
    : steamManager(mSteamManager), discordManager(mDiscordManager),
      assets(mAssets), hexagonGame(mHexagonGame), window(mGameWindow),
      dialogBox(mAssets, mGameWindow, styleData)
{
    // TODO: check `Config::getFirstTimePlaying` and react accordingly
    Config::setFirstTimePlaying(false);

    initAssets();
    refreshCamera();

    game.onUpdate += [this](ssvu::FT mFT) { update(mFT); };

    game.onDraw += [this] { draw(); };

    game.onEvent(Event::EventType::TextEntered) += [this](const Event& mEvent) {
        if(mEvent.text.unicode < 128)
        {
            enteredChars.emplace_back(toNum<char>(mEvent.text.unicode));
        }
    };

    game.onEvent(Event::EventType::MouseWheelMoved) +=
        [this](const Event& mEvent) {
            wheelProgress += mEvent.mouseWheel.delta;
            if(wheelProgress > 2.f)
            {
                wheelProgress = 0.f;
                upAction();
            }
            else if(wheelProgress < -2.f)
            {
                wheelProgress = 0.f;
                downAction();
            }
        };

    const auto checkCloseDialogBox = [this]() {
        if(!(--noActions))
        {
            dialogBox.clearDialogBox();
            game.ignoreAllInputs(false);
            hg::Joystick::ignoreAllPresses(false);
        }
    };

    game.onEvent(Event::EventType::KeyReleased) +=
        [this, checkCloseDialogBox](const Event& mEvent) {
            // don't do anything if inputs are being processed as usual
            if(!noActions)
            {
                return;
            }

            // Scenario one: actions are blocked cause a dialog box is open
            if(!dialogBox.empty())
            {
                checkCloseDialogBox();
                return;
            }

            // Scenario two: actions are blocked cause we are using a
            // BindControl menu item
            KKey key = mEvent.key.code;
            if(getCurrentMenu() != nullptr && key == KKey::Escape)
            {
                getCurrentMenu()->getItem().exec(); // turn off bind inputting
                game.ignoreAllInputs(false);
                hg::Joystick::ignoreAllPresses(false);
                noActions = 0;
                return;
            }

            if(!(--noActions))
            {
                dialogBox.clearDialogBox();

                if(getCurrentMenu() == nullptr)
                {
                    return;
                }

                auto* bc = dynamic_cast<KeyboardBindControl*>(
                    &getCurrentMenu()->getItem());

                // don't try assigning a keyboard key to a controller bind
                if(bc == nullptr)
                {
                    assets.playSound("error.ogg");
                    noActions = 1;
                    return;
                }

                if(!isValidKeyBind(key))
                {
                    assets.playSound("error.ogg");
                    noActions = 1;
                }
                else
                {
                    bc->newKeyboardBind(key);
                    game.ignoreAllInputs(false);
                    hg::Joystick::ignoreAllPresses(false);
                    assets.playSound("beep.ogg");
                }

                touchDelay = 10.f;
            }
        };

    game.onEvent(Event::EventType::MouseButtonReleased) +=
        [this, checkCloseDialogBox](const Event& mEvent) {
            if(!noActions)
            {
                return;
            }

            if(!dialogBox.empty())
            {
                checkCloseDialogBox();
                return;
            }

            if(!(--noActions))
            {
                if(getCurrentMenu() == nullptr)
                {
                    return;
                }

                auto* bc = dynamic_cast<KeyboardBindControl*>(
                    &getCurrentMenu()->getItem());

                // don't try assigning a keyboard key to a controller bind
                if(bc == nullptr)
                {
                    assets.playSound("error.ogg");
                    noActions = 1;
                    return;
                }

                bc->newKeyboardBind(KKey::Unknown, mEvent.mouseButton.button);
                game.ignoreAllInputs(false);
                hg::Joystick::ignoreAllPresses(false);
                assets.playSound("beep.ogg");
                touchDelay = 10.f;
            }
        };

    game.onEvent(Event::EventType::JoystickButtonReleased) +=
        [this, checkCloseDialogBox](const Event& mEvent) {
            if(!noActions)
            {
                return;
            }

            if(!dialogBox.empty())
            {
                checkCloseDialogBox();
                return;
            }

            // close dialogbox after the second key release
            if(!(--noActions))
            {
                if(getCurrentMenu() == nullptr)
                {
                    return;
                }

                auto* bc = dynamic_cast<JoystickBindControl*>(
                    &getCurrentMenu()->getItem());

                // don't try assigning a controller button to a keyboard bind
                if(bc == nullptr)
                {
                    assets.playSound("error.ogg");
                    noActions = 1;
                    return;
                }

                bc->newJoystickBind(int(mEvent.joystickButton.button));
                game.ignoreAllInputs(false);
                hg::Joystick::ignoreAllPresses(false);
                assets.playSound("beep.ogg");
                touchDelay = 10.f;
            }
        };

    window.onRecreation += [this] { refreshCamera(); };

    initMenus();
    initInput();

    levelDataIds =
        assets.getLevelIdsByPack(assets.getPackInfos().at(packIdx).id);
    setIndex(0);
}

bool MenuGame::loadCommandLineLevel(
    const std::string& pack, const std::string& level)
{
    // First find the ID of the pack with name matching the one typed by the
    // user. `packDatas` is the only vector in assets with a data type
    // containing the name of the pack (without it being part of the id).
    std::string packID;
    for(auto& d : assets.getPacksData())
    {
        if(d.second.name == pack)
        {
            packID = d.second.id;
            break;
        }
    }

    if(packID.empty())
    {
        ssvu::lo("hg::Menugame::MenuGame()")
            << "Invalid pack name '" << pack
            << "' command line parameter, aborting boot level load\n ";

        return false;
    }

    // Iterate through packInfos to find the menu pack index and the index
    // of the level.
    const std::string levelID = packID + "_" + level;
    const auto& p = assets.getPackInfos();
    const auto& levelsList = assets.getLevelIdsByPack(packID);

    for(int i = 0; i < int(p.size()); ++i)
    {
        // once you find the pack index search if it contains the level
        if(packID != p.at(i).id)
        {
            continue;
        }

        auto it = std::find(levelsList.begin(), levelsList.end(), levelID);
        if(it == levelsList.end())
        {

            ssvu::lo("hg::Menugame::MenuGame()")
                << "Invalid level name '" << level
                << "' command line parameter, aborting boot level load\n";

            return false;
        }

        // Level found, initialize parameters
        packIdx = i;
        levelDataIds = levelsList;
        setIndex(it - levelsList.begin());

        break;
    }

    // Do the sequence of actions user would have
    // to do manually to get to the desired level

    playLocally(); // go to profile selection screen

    if(state == States::ETLPNew)
    {
        ssvu::lo("hg::Menugame::MenuGame()")
            << "No player profiles exist, aborting boot level load\n";

        return false;
    }

    // Go to main menu
    enteredStr = ssvu::getByModIdx(assets.getLocalProfileNames(), profileIdx);
    assets.pSetCurrent(enteredStr);
    state = States::SMain;

    // Start game
    window.setGameState(hexagonGame.getGame());
    hexagonGame.newGame(packID, levelDataIds.at(currentIndex), true,
        ssvu::getByModIdx(diffMults, diffMultIdx), false);

    return true;
}

void MenuGame::init(bool error)
{
    steamManager.set_rich_presence_in_menu();
    steamManager.update_hardcoded_achievements();

    discordManager.set_rich_presence_in_menu();

    assets.stopMusics();
    assets.stopSounds();

    if(!error)
    {
        assets.playSound("openHexagon.ogg");
    }
    else
    {
        assets.playSound("error.ogg");
    }
}

void MenuGame::init(
    bool error, const std::string& pack, const std::string& level)
{
    steamManager.set_rich_presence_in_menu();
    steamManager.update_hardcoded_achievements();

    discordManager.set_rich_presence_in_menu();

    assets.stopMusics();
    assets.stopSounds();

    if(!error)
    {
        assets.playSound("openHexagon.ogg");
    }
    else
    {
        assets.playSound("error.ogg");
    }

    // TODO: ?
    // Online::setForceLeaderboardRefresh(true);

    loadCommandLineLevel(pack, level);
}

void MenuGame::initAssets()
{
    for(const auto& t : {"titleBar.png", "creditsBar1.png", "creditsBar2.png",
            "creditsBar2b.png", "creditsBar2c.png", "creditsBar2d.png",
            "bottomBar.png", "epilepsyWarning.png"})
    {
        assets.get<Texture>(t).setSmooth(true);
    }
}

void MenuGame::playLocally()
{
    assets.pSaveCurrent();
    assets.pSetPlayingLocally(true);
    enteredStr = "";
    state = assets.getLocalProfilesSize() == 0 ? States::ETLPNew
                                               : States::SLPSelect;
}

void MenuGame::initMenus()
{
    namespace i = ssvms::Items;

    auto whenLocal = [this] { return assets.pIsLocal(); };
    auto whenNotOfficial = [] { return !Config::getOfficial(); };
    auto whenUnlogged = [] { return true; };
    auto whenSoundEnabled = [] { return !Config::getNoSound(); };
    auto whenMusicEnabled = [] { return !Config::getNoMusic(); };
    auto whenTimerIsStatic = [] { return Config::getTimerStatic(); };
    auto whenTimerIsDynamic = [] { return !Config::getTimerStatic(); };

    // Welcome menu
    auto& wlcm(welcomeMenu.createCategory("welcome"));
    wlcm.create<i::Single>("play locally", [this] { playLocally(); }) |
        whenUnlogged;
    wlcm.create<i::Single>("exit game", [this] { window.stop(); });

    // Options menu
    auto& main(optionsMenu.createCategory("options"));
    auto& play(optionsMenu.createCategory("gameplay"));
    auto& keyboard(optionsMenu.createCategory("keyboard"));
    auto& joystick(optionsMenu.createCategory("joystick"));
    auto& resolution(optionsMenu.createCategory("resolution"));
    auto& gfx(optionsMenu.createCategory("graphics"));
    auto& sfx(optionsMenu.createCategory("audio"));
    auto& debug(optionsMenu.createCategory("debug"));
    auto& localProfiles(optionsMenu.createCategory("local profiles"));

    main.create<i::Goto>("gameplay", play);
    main.create<i::Goto>("resolution", resolution);
    main.create<i::Goto>("graphics", gfx);
    main.create<i::Goto>("audio", sfx);
    main.create<i::Goto>("debug", debug) | whenNotOfficial;
    main.create<i::Goto>("local profiles", localProfiles) | whenLocal;

    // TODO:
    // main.create<i::Single>("login screen", [this] { state = States::MWlcm;
    // });
    // main.create<i::Toggle>("online", &Config::getOnline, &Config::setOnline);

    main.create<i::Toggle>(
        "official mode", &Config::getOfficial, &Config::setOfficial);
    main.create<i::Single>("exit game", [this] { window.stop(); });
    main.create<i::Single>("back", [this] { state = States::SMain; });


    // Resolution
    resolution.create<i::Single>(
        "auto", [this] { Config::setCurrentResolutionAuto(window); });

    for(const auto& vm : VideoMode::getFullscreenModes())
    {
        if(vm.bitsPerPixel == 32)
        {
            resolution.create<i::Single>(
                toStr(vm.width) + "x" + toStr(vm.height), [this, &vm] {
                    Config::setCurrentResolution(window, vm.width, vm.height);
                });
        }
    }

    resolution.create<i::Single>(
        "go windowed", [this] { Config::setFullscreen(window, false); });
    resolution.create<i::Single>(
        "go fullscreen", [this] { Config::setFullscreen(window, true); });
    resolution.create<i::GoBack>("back");


    // Graphics
    gfx.create<i::Toggle>("3D effects", &Config::get3D, &Config::set3D);
    gfx.create<i::Toggle>(
        "no rotation", &Config::getNoRotation, &Config::setNoRotation) |
        whenNotOfficial;
    gfx.create<i::Toggle>(
        "no background", &Config::getNoBackground, &Config::setNoBackground) |
        whenNotOfficial;
    gfx.create<i::Toggle>(
        "b&w colors", &Config::getBlackAndWhite, &Config::setBlackAndWhite) |
        whenNotOfficial;
    gfx.create<i::Toggle>("pulse", &Config::getPulse, &Config::setPulse) |
        whenNotOfficial;

    gfx.create<i::Toggle>("flash", &Config::getFlash, &Config::setFlash);
    gfx.create<i::Toggle>("vsync", &Config::getVsync,
        [this](bool mValue) { Config::setVsync(window, mValue); });
    gfx.create<i::Single>(
        "go windowed", [this] { Config::setFullscreen(window, false); });
    gfx.create<i::Single>(
        "go fullscreen", [this] { Config::setFullscreen(window, true); });

    gfx.create<i::Single>("use static fps", [this] {
        Config::setTimerStatic(window, true);
    }) | whenTimerIsDynamic;
    gfx.create<i::Single>("use dynamic fps", [this] {
        Config::setTimerStatic(window, false);
    }) | whenTimerIsStatic;

    gfx.create<i::Toggle>("limit fps", &Config::getLimitFPS,
        [this](bool mValue) { Config::setLimitFPS(window, mValue); }) |
        whenTimerIsStatic;
    gfx.create<i::Slider>(
        "max fps", &Config::getMaxFPS,
        [this](unsigned int mValue) { Config::setMaxFPS(window, mValue); }, 30u,
        200u, 5u) |
        whenTimerIsStatic;
    gfx.create<i::Slider>(
        "antialiasing", &Config::getAntialiasingLevel,
        [this](unsigned int mValue) {
            Config::setAntialiasingLevel(window, mValue);
        },
        0u, 3u, 1u);
    gfx.create<i::Toggle>("show fps", &Config::getShowFPS, &Config::setShowFPS);
    gfx.create<i::Toggle>("text outlines", &Config::getDrawTextOutlines,
        &Config::setDrawTextOutlines);
    gfx.create<i::Toggle>("darken uneven background chunk",
        &Config::getDarkenUnevenBackgroundChunk,
        &Config::setDarkenUnevenBackgroundChunk);
    gfx.create<i::Slider>(
        "text padding", &Config::getTextPadding,
        [this](float mValue) { Config::setTextPadding(mValue); }, 0.f, 64.f,
        1.f);
    gfx.create<i::Slider>(
        "text scaling", &Config::getTextScaling,
        [this](float mValue) { Config::setTextScaling(mValue); }, 0.1f, 4.f,
        0.05f);
    gfx.create<i::Toggle>(
        "show key icons", &Config::getShowKeyIcons, &Config::setShowKeyIcons);
    gfx.create<i::Slider>(
        "key icons scaling", &Config::getKeyIconsScale,
        [this](float mValue) { Config::setKeyIconsScale(mValue); }, 0.1f, 4.f,
        0.05f);
    gfx.create<i::GoBack>("back");


    // Sound
    sfx.create<i::Toggle>("no sound", &Config::getNoSound, &Config::setNoSound);
    sfx.create<i::Toggle>("no music", &Config::getNoMusic, &Config::setNoMusic);
    sfx.create<i::Slider>(
        "sound volume", &Config::getSoundVolume,
        [this](unsigned int mValue) {
            Config::setSoundVolume(mValue);
            assets.refreshVolumes();
        },
        0u, 100u, 5u) |
        whenSoundEnabled;
    sfx.create<i::Slider>(
        "music volume", &Config::getMusicVolume,
        [this](unsigned int mValue) {
            Config::setMusicVolume(mValue);
            assets.refreshVolumes();
        },
        0u, 100u, 5u) |
        whenMusicEnabled;
    sfx.create<i::Toggle>("sync music with difficulty",
        &Config::getMusicSpeedDMSync, &Config::setMusicSpeedDMSync) |
        whenMusicEnabled;
    sfx.create<i::Slider>(
        "music speed multiplier", &Config::getMusicSpeedMult,
        [](float mValue) { Config::setMusicSpeedMult(mValue); }, 0.7f, 1.3f,
        0.05f) |
        whenMusicEnabled;
    sfx.create<i::GoBack>("back");


    // Gameplay
    play.create<i::Toggle>(
        "autorestart", &Config::getAutoRestart, &Config::setAutoRestart);
    play.create<i::Toggle>("rotate to start", &Config::getRotateToStart,
        &Config::setRotateToStart);
    play.create<i::Goto>("keyboard", keyboard);
    play.create<i::Goto>("joystick", joystick);
    play.create<i::GoBack>("back");

    // Keyboard binds
    auto callBack = [this](const Trigger& trig, const int bindID) {
        game.refreshTrigger(trig, bindID);
        hexagonGame.refreshTrigger(trig, bindID);
    };

    keyboard.create<KeyboardBindControl>("rotate ccw",
        &Config::getTriggerRotateCCW, &Config::reassignBindTriggerRotateCCW,
        &Config::clearBindTriggerRotateCCW, callBack, Tid::RotateCCW);
    keyboard.create<KeyboardBindControl>("rotate cw",
        &Config::getTriggerRotateCW, &Config::reassignBindTriggerRotateCW,
        &Config::clearBindTriggerRotateCW, callBack, Tid::RotateCW);
    keyboard.create<KeyboardBindControl>("focus", &Config::getTriggerFocus,
        &Config::reassignBindTriggerFocus, &Config::clearBindTriggerFocus,
        callBack, Tid::Focus);
    keyboard.create<KeyboardBindControl>("exit", &Config::getTriggerExit,
        &Config::reassignBindTriggerExit, &Config::clearBindTriggerExit,
        callBack, Tid::Exit);
    keyboard.create<KeyboardBindControl>("force restart",
        &Config::getTriggerForceRestart,
        &Config::reassignBindTriggerForceRestart,
        &Config::clearBindTriggerForceRestart, callBack, Tid::ForceRestart);
    keyboard.create<KeyboardBindControl>("restart", &Config::getTriggerRestart,
        &Config::reassignBindTriggerRestart, &Config::clearBindTriggerRestart,
        callBack, Tid::Restart);
    keyboard.create<KeyboardBindControl>("replay", &Config::getTriggerReplay,
        &Config::reassignBindTriggerReplay, &Config::clearBindTriggerReplay,
        callBack, Tid::Replay);
    keyboard.create<KeyboardBindControl>("screenshot",
        &Config::getTriggerScreenshot, &Config::reassignBindTriggerScreenshot,
        &Config::clearBindTriggerScreenshot, callBack, Tid::Screenshot);
    keyboard.create<KeyboardBindControl>("swap", &Config::getTriggerSwap,
        &Config::reassignBindTriggerSwap, &Config::clearBindTriggerSwap,
        callBack, Tid::Swap);
    keyboard.create<KeyboardBindControl>("up", &Config::getTriggerUp,
        &Config::reassignBindTriggerUp, &Config::clearBindTriggerUp, callBack,
        Tid::Up);
    keyboard.create<KeyboardBindControl>("down", &Config::getTriggerDown,
        &Config::reassignBindTriggerDown, &Config::clearBindTriggerDown,
        callBack, Tid::Down);
    keyboard.create<i::GoBack>("back");

    // Joystick binds
    joystick.create<i::Slider>("joystick deadzone",
        &Config::getJoystickDeadzone, &Config::setJoystickDeadzone, 0.f, 100.f,
        1.f);

    using Jid = hg::Joystick::Jid;

    auto JoystickCallBack = [this](
                                const unsigned int button, const int buttonID) {
        hg::Joystick::setJoystickBind(button, buttonID);
    };

    joystick.create<JoystickBindControl>("select", &Config::getJoystickSelect,
        &Config::reassignToJoystickSelect, JoystickCallBack, Jid::Select);
    joystick.create<JoystickBindControl>("exit", &Config::getJoystickExit,
        &Config::reassignToJoystickExit, JoystickCallBack, Jid::Exit);
    joystick.create<JoystickBindControl>("focus", &Config::getJoystickFocus,
        &Config::reassignToJoystickFocus, JoystickCallBack, Jid::Focus);
    joystick.create<JoystickBindControl>("swap", &Config::getJoystickSwap,
        &Config::reassignToJoystickSwap, JoystickCallBack, Jid::Swap);
    joystick.create<JoystickBindControl>("force restart",
        &Config::getJoystickForceRestart,
        &Config::reassignToJoystickForceRestart, JoystickCallBack,
        Jid::ForceRestart);
    joystick.create<JoystickBindControl>("restart", &Config::getJoystickRestart,
        &Config::reassignToJoystickRestart, JoystickCallBack, Jid::Restart);
    joystick.create<JoystickBindControl>("replay", &Config::getJoystickReplay,
        &Config::reassignToJoystickReplay, JoystickCallBack, Jid::Replay);
    joystick.create<JoystickBindControl>("screenshot",
        &Config::getJoystickScreenshot, &Config::reassignToJoystickScreenshot,
        JoystickCallBack, Jid::Screenshot);
    joystick.create<JoystickBindControl>("option menu",
        &Config::getJoystickOptionMenu, &Config::reassignToJoystickOptionMenu,
        JoystickCallBack, Jid::OptionMenu);
    joystick.create<JoystickBindControl>("change pack",
        &Config::getJoystickChangePack, &Config::reassignToJoystickChangePack,
        JoystickCallBack, Jid::ChangePack);
    joystick.create<JoystickBindControl>("create profile",
        &Config::getJoystickCreateProfile,
        &Config::reassignToJoystickCreateProfile, JoystickCallBack,
        Jid::CreateProfile);
    joystick.create<i::GoBack>("back");


    // Profile
    localProfiles.create<i::Single>("change local profile", [this] {
        enteredStr = "";
        state = States::SLPSelect;
    });
    localProfiles.create<i::Single>("new local profile", [this] {
        enteredStr = "";
        state = States::SLPSelect;
    });
    localProfiles.create<i::GoBack>("back");


    // Debug
    debug.create<i::Toggle>("debug mode", &Config::getDebug, &Config::setDebug);
    debug.create<i::Toggle>(
        "invincible", &Config::getInvincible, &Config::setInvincible);
    debug.create<i::Slider>("timescale", &Config::getTimescale,
        &Config::setTimescale, 0.1f, 2.f, 0.05f);
    debug.create<i::GoBack>("back");
<<<<<<< HEAD
=======


    // Friends
    friends.create<i::Single>("add friend", [this] {
        enteredStr = "";
        state = States::ETFriend;
    });
    friends.create<i::Single>(
        "clear friends", [this] { assets.pClearTrackedNames(); });
    friends.create<i::GoBack>("back");
>>>>>>> 987096ab
}

void MenuGame::leftAction()
{
    assets.playSound("beep.ogg");
    touchDelay = 50.f;

    if(state == States::EpilepsyWarning)
    {
        // TODO: remove when welcome screen is implemented
        playLocally();
    }
    else if(state == States::SLPSelect)
    {
        --profileIdx;
    }
    else if(state == States::SMain)
    {
        setIndex(currentIndex - 1);
    }
    else if(isInMenu())
    {
        getCurrentMenu()->decrease();
    }
}

void MenuGame::rightAction()
{
    assets.playSound("beep.ogg");
    touchDelay = 50.f;

    if(state == States::EpilepsyWarning)
    {
        // TODO: remove when welcome screen is implemented
        playLocally();
    }
    else if(state == States::SLPSelect)
    {
        ++profileIdx;
    }
    else if(state == States::SMain)
    {
        setIndex(currentIndex + 1);
    }
    else if(isInMenu())
    {
        getCurrentMenu()->increase();
    }
}
void MenuGame::upAction()
{
    assets.playSound("beep.ogg");
    touchDelay = 50.f;

    if(state == States::EpilepsyWarning)
    {
        // TODO: remove when welcome screen is implemented
        playLocally();
    }
    else if(state == States::SMain)
    {
        ++diffMultIdx;
    }
    else if(isInMenu())
    {
        getCurrentMenu()->previous();
    }
}
void MenuGame::downAction()
{
    assets.playSound("beep.ogg");
    touchDelay = 50.f;

    if(state == States::EpilepsyWarning)
    {
        // TODO: remove when welcome screen is implemented
        playLocally();
    }
    else if(state == States::SMain)
    {
        --diffMultIdx;
    }
    else if(isInMenu())
    {
        getCurrentMenu()->next();
    }
}
void MenuGame::okAction()
{
    assets.playSound("beep.ogg");
    touchDelay = 50.f;

    if(state == States::EpilepsyWarning)
    {
        // TODO: remove when welcome screen is implemented
        playLocally();
    }
    else if(state == States::SLPSelect)
    {
        assets.pSetCurrent(enteredStr);
        state = States::SMain;
    }
    else if(state == States::SMain)
    {
        window.setGameState(hexagonGame.getGame());
        const std::string& packId = assets.getPackInfos().at(packIdx).id;
        hexagonGame.newGame(packId, levelDataIds.at(currentIndex), true,
            ssvu::getByModIdx(diffMults, diffMultIdx),
            false /* executeLastReplay */);
    }
    else if(isInMenu())
    {
        getCurrentMenu()->exec();

        if(state != States::MOpts)
        {
            return;
        }

        // There are two Bind controllers: KeyboardBindControl and
        // JoystickBindControl. So we cast to the common base class to not check
        // for one and the other.
        auto* bc = dynamic_cast<BindControlBase*>(&getCurrentMenu()->getItem());
        if(bc == nullptr || !bc->isWaitingForBind())
        {
            return;
        }

        noActions = 2;
        game.ignoreAllInputs(true);
        hg::Joystick::ignoreAllPresses(true);
        touchDelay = 10.f;
    }
    else if(state == States::ETLPNew)
    {
        if(!enteredStr.empty())
        {
            assets.pCreate(enteredStr);
            assets.pSetCurrent(enteredStr);
            state = States::SMain;
            enteredStr = "";
        }
    }
}

void MenuGame::eraseAction()
{
    if(isEnteringText() && !enteredStr.empty())
    {
        enteredStr.erase(enteredStr.end() - 1);
    }
    else if(state == States::MOpts && isInMenu())
    {
        auto* bc = dynamic_cast<BindControlBase*>(&getCurrentMenu()->getItem());
        if(bc == nullptr)
        {
            return;
        }

        if(bc->erase())
        {
            assets.playSound("beep.ogg");
        }
        touchDelay = 10.f;
    }
}

void MenuGame::exitAction()
{
    assets.playSound("beep.ogg");

    if((assets.pIsLocal() && assets.pIsValidLocalProfile()) ||
        !assets.pIsLocal())
    {
        if(isInMenu())
        {
            if(getCurrentMenu()->canGoBack())
            {
                getCurrentMenu()->goBack();
            }
            else
            {
                state = States::SMain;
            }
        }
        else if(state == States::ETFriend || state == States::SLPSelect)
        {
            state = States::SMain;
        }
    }
}

void MenuGame::createProfileAction()
{
    assets.playSound("beep.ogg");
    if(!assets.pIsLocal())
    {
        state = States::MWlcm;
        return;
    }
    if(state == States::SLPSelect)
    {
        enteredStr = "";
        state = States::ETLPNew;
    }
}

void MenuGame::selectProfileAction()
{
    assets.playSound("beep.ogg");

    if(state != States::SMain)
    {
        return;
    }
    if(!assets.pIsLocal())
    {
        state = States::MWlcm;
        return;
    }
    assets.playSound("beep.ogg");
    enteredStr = "";
    state = States::SLPSelect;
}

void MenuGame::openOptionsAction()
{
    assets.playSound("beep.ogg");

    if(state != States::SMain)
    {
        return;
    }
    assets.playSound("beep.ogg");
    state = States::MOpts;
}

void MenuGame::selectPackAction()
{
    assets.playSound("beep.ogg");
    if(state == States::SMain)
    {
        const auto& p(assets.getPackInfos());
        packIdx = ssvu::getMod(packIdx + 1, p.size());
        levelDataIds = assets.getLevelIdsByPack(p.at(packIdx).id);
        setIndex(0);
    }
}


void MenuGame::initInput()
{
    using k = KKey;
    using t = Type;

    game.addInput(
        Config::getTriggerRotateCCW(),
        [this](ssvu::FT /*unused*/) { leftAction(); }, t::Once, Tid::RotateCCW);

    game.addInput(
        Config::getTriggerRotateCW(),
        [this](ssvu::FT /*unused*/) { rightAction(); }, t::Once, Tid::RotateCW);

    game.addInput(
        {{k::Up}}, [this](ssvu::FT /*unused*/) { upAction(); }, // hardcoded
        t::Once);

    game.addInput(
        Config::getTriggerUp(),
        [this](ssvu::FT /*unused*/) { upAction(); }, // editable
        t::Once, Tid::Up);

    game.addInput(
        {{k::Down}}, [this](ssvu::FT /*unused*/) { downAction(); }, // hardcoded
        t::Once);

    game.addInput(
        Config::getTriggerDown(),
        [this](ssvu::FT /*unused*/) { downAction(); }, // editable
        t::Once, Tid::Down);

    game.addInput(
        {{k::Return}}, [this](ssvu::FT /*unused*/) { okAction(); }, t::Once);

    game.addInput(
        {{k::F1}}, [this](ssvu::FT /*unused*/) { createProfileAction(); },
        t::Once);

    game.addInput(
        {{k::F2}, {k::J}},
        [this](ssvu::FT /*unused*/) { selectProfileAction(); }, t::Once);

    game.addInput(
        {{k::F3}, {k::K}}, [this](ssvu::FT /*unused*/) { openOptionsAction(); },
        t::Once);

    game.addInput(
        {{k::F4}, {k::L}}, [this](ssvu::FT /*unused*/) { selectPackAction(); },
        t::Once);

    const auto handleExitInput = [this](ssvu::FT /*unused*/) { exitAction(); };

    game.addInput(
        {{k::Escape}},
        [this](ssvs::FT mFT) {
            if(state != States::MOpts)
            {
                exitTimer += mFT;
            }
        }, // hardcoded
        [this](ssvu::FT /*unused*/) { exitTimer = 0; }, t::Always);

<<<<<<< HEAD
            assets.playSound("beep.ogg");
            bool valid{(assets.pIsLocal() && assets.pIsValidLocalProfile()) ||
                       !assets.pIsLocal()};
            if(isInMenu() && valid)
            {
                if(getCurrentMenu()->canGoBack())
                {
                    getCurrentMenu()->goBack();
                }
                else
                {
                    state = States::SMain;
                }
            }
            else if(state == States::SLPSelect && valid)
            {
                state = States::SMain;
            }
        },
=======
    game.addInput({{k::Escape}},
        handleExitInput, // hardcoded
>>>>>>> 987096ab
        t::Once);

    game.addInput(Config::getTriggerExit(), handleExitInput, t::Once,
        Tid::Exit); // editable

    game.addInput(
        Config::getTriggerScreenshot(),
        [this](ssvu::FT /*unused*/) { mustTakeScreenshot = true; }, t::Once,
        Tid::Screenshot);

    game.addInput(
            {{k::LAlt, k::Return}},
            [this](ssvu::FT /*unused*/) {
                Config::setFullscreen(window, !window.getFullscreen());
                game.ignoreNextInputs();
            },
            t::Once)
        .setPriorityUser(-1000);

    game.addInput(
        {{k::BackSpace}}, [this](ssvu::FT /*unused*/) { eraseAction(); },
        t::Once);

    game.addInput(
        {{k::F5}}, [this](ssvu::FT /*unused*/) { reloadLevelAssets(); },
        t::Once);
}

void MenuGame::reloadLevelAssets()
{
    if(state != States::SMain || !dialogBox.empty() || !Config::getDebug())
    {
        return;
    }

    // needs to be two because the dialog box reacts to key releases.
    // First key release is the one of the key press that made the dialog
    // box pop up, the second one belongs to the key press that closes it
    noActions = 2;
    assets.playSound("beep.ogg");

    auto [success, reloadOutput] = assets.reloadLevelData(
        levelData->packId, levelData->packPath, levelData->id);

    if(success)
    {
        setIndex(currentIndex); // loads the new levelData

        reloadOutput += assets.reloadMusicData(
            levelData->packId, levelData->packPath, levelData->musicId);

        reloadOutput += assets.reloadStyleData(
            levelData->packId, levelData->packPath, levelData->styleId);

        if(levelData->musicId != "nullMusicId")
        {
            reloadOutput += assets.reloadMusic(
                levelData->packId, levelData->packPath, levelData->musicId);
        }

        if(levelData->soundId != "nullSoundId")
        {
            reloadOutput += assets.reloadCustomSounds(
                levelData->packId, levelData->packPath, levelData->soundId);
        }
    }

    reloadOutput += "\npress any key to close this message\n";
    Utils::uppercasify(reloadOutput);

    dialogBox.createDialogBox(reloadOutput, 26);
    game.ignoreAllInputs(true);
    hg::Joystick::ignoreAllPresses(true);
}

void MenuGame::initLua(Lua::LuaContext& mLua)
{
    mLua.writeVariable(
        "u_log", [](string mLog) { lo("lua-menu") << mLog << "\n"; });

    mLua.writeVariable("u_execScript", [this, &mLua](string mName) {
        Utils::runLuaFile(mLua, levelData->packPath + "Scripts/" + mName);
    });

    mLua.writeVariable("u_getDifficultyMult", [] { return 1; });

    mLua.writeVariable("u_getSpeedMultDM", [] { return 1; });

    mLua.writeVariable("u_getDelayMultDM", [] { return 1; });

    mLua.writeVariable("u_getPlayerAngle", [] { return 0; });

    mLua.writeVariable("l_setRotationSpeed",
        [this](float mValue) { levelStatus.rotationSpeed = mValue; });

    mLua.writeVariable("l_setSides",
        [this](unsigned int mValue) { levelStatus.sides = mValue; });

    mLua.writeVariable(
        "l_getRotationSpeed", [this] { return levelStatus.rotationSpeed; });

    mLua.writeVariable("l_getSides", [this] { return levelStatus.sides; });

    mLua.writeVariable("l_set3dRequired",
        [this](bool mValue) { levelStatus._3DRequired = mValue; });

    mLua.writeVariable("s_setPulseInc",
        [this](float mValue) { styleData.pulseIncrement = mValue; });

    mLua.writeVariable("s_setPulseIncrement",
        [this](float mValue) { styleData.pulseIncrement = mValue; });

    mLua.writeVariable("s_setHueInc",
        [this](float mValue) { styleData.hueIncrement = mValue; });

    mLua.writeVariable("s_setHueIncrement",
        [this](float mValue) { styleData.hueIncrement = mValue; });

    mLua.writeVariable(
        "s_getHueInc", [this] { return styleData.hueIncrement; });

    mLua.writeVariable(
        "s_getHueIncrement", [this] { return styleData.hueIncrement; });

    // Unused functions
    for(const auto& un :
        {"l_setSpeedMult", "l_setPlayerSpeedMult", "l_setSpeedInc",
            "l_setSpeedMax", "l_getSpeedMax", "l_getDelayMin", "l_setDelayMin",
            "l_setDelayMax", "l_getDelayMax", "l_setRotationSpeedMax",
            "l_setRotationSpeedInc", "l_setDelayInc", "l_setFastSpin",
            "l_setSidesMin", "l_setSidesMax", "l_setIncTime", "l_setPulseMin",
            "l_setPulseMax", "l_setPulseSpeed", "l_setPulseSpeedR",
            "l_setPulseDelayMax", "l_setBeatPulseMax", "l_setBeatPulseDelayMax",
            "l_setBeatPulseInitialDelay", "l_setBeatPulseSpeedMult",
            "l_getBeatPulseInitialDelay", "l_getBeatPulseSpeedMult",
            "l_setWallSkewLeft", "l_setWallSkewRight", "l_setWallAngleLeft",
            "l_setWallAngleRight", "l_setRadiusMin", "l_setSwapEnabled",
            "l_setTutorialMode", "l_setIncEnabled", "l_get3dRequired",
            "l_enableRndSideChanges", "l_setDarkenUnevenBackgroundChunk",
            "l_getDarkenUnevenBackgroundChunk", "l_getSpeedMult",

            "l_getPlayerSpeedMult", "l_getDelayMult", "l_addTracked",
            "l_getRotation", "l_setRotation", "l_setDelayMult", "l_getOfficial",
            "l_overrideScore",

            "l_getSwapCooldownMult", "l_setSwapCooldownMult",

            "u_playSound", "u_isKeyPressed", "u_isMouseButtonPressed",
            "u_isFastSpinning", "u_setPlayerAngle", "u_forceIncrement",
            "u_kill", "u_eventKill", "u_haltTime", "u_timelineWait",
            "u_clearWalls", "u_setMusic", "u_setMusicSegment",
            "u_setMusicSeconds",

            "m_messageAdd", "m_messageAddImportant",
            "m_messageAddImportantSilent", "m_clearMessages",

            "t_eval", "t_wait", "t_waitS", "t_waitUntilS",

            "e_eval", "e_eventStopTime", "e_eventStopTimeS", "e_eventWait",
            "e_eventWaitS", "e_eventWaitUntilS",

            "w_wall", "w_wallAdj", "w_wallAcc", "w_wallHModSpeedData",
            "w_wallHModCurveData",

            "s_getCameraShake", "s_setCameraShake", "s_setStyle", "s_getHueMin",
            "s_setHueMin", "s_getHueMax", "s_setHueMax", "s_getPulseMin",
            "s_setPulseMin", "s_getPulseMax", "s_setPulseMax", "s_getPulseInc",
            "s_getPulseIncrement", "s_getHuePingPing", "s_setHuePingPong",
            "s_getMaxSwapTime", "s_setMaxSwapTime", "s_get3dDepth",
            "s_set3dDepth", "s_get3dSkew", "s_set3dSkew", "s_get3dSpacing",
            "s_set3dSpacing", "s_get3dDarkenMult", "s_set3dDarkenMult",
            "s_get3dAlphaMult", "s_set3dAlphaMult", "s_get3dAlphaFalloff",
            "s_set3dAlphaFalloff", "s_get3dPulseMax", "s_set3dPulseMax",
            "s_get3dPulseMin", "s_set3dPulseMin", "s_get3dPulseSpeed",
            "s_set3dPulseSpeed", "s_get3dPerspectiveMult",
            "s_set3dPerspectiveMult", "s_setCapColorMain",
            "s_setCapColorMainDarkened", "s_setCapColorByIndex",
            "s_setBGColorOffset", "s_getBGColorOffset", "s_setBGTileRadius",
            "s_getBGTileRadius", "s_setBGRotOff", "s_getBGRotOff",
            "steam_unlockAchievement",

            "cw_create", "cw_destroy", "cw_setVertexPos", "cw_setVertexColor",

            "cw_isOverlappingPlayer", "cw_clear"})
    {
        mLua.writeVariable(un, [] {});
    }
}

void MenuGame::setIndex(int mIdx)
{
    currentIndex = mIdx;

    if(currentIndex > ssvu::toInt(levelDataIds.size() - 1))
    {
        currentIndex = 0;
    }
    else if(currentIndex < 0)
    {
        currentIndex = ssvu::toInt(levelDataIds.size()) - 1;
    }

    levelData = &assets.getLevelData(levelDataIds.at(currentIndex));

    styleData = assets.getStyleData(levelData->packId, levelData->styleId);
    diffMults = levelData->difficultyMults;
    diffMultIdx = idxOf(diffMults, 1);

    Lua::LuaContext lua;
    initLua(lua);
    Utils::runLuaFile(lua, levelData->luaScriptPath);
    try
    {
        Utils::runLuaFunction<void>(lua, "onInit");
        Utils::runLuaFunction<void>(lua, "onLoad");
    }
    catch(std::runtime_error& mError)
    {
        std::cout << "[MenuGame::init] Runtime Lua error on menu "
                     "(onInit/onLoad) with level \""
                  << levelData->name << "\": \n"
                  << ssvu::toStr(mError.what()) << "\n"
                  << std::endl;

        if(!Config::getDebug())
        {
            assets.playSound("error.ogg");
        }
    }
}

void MenuGame::updateLeaderboard()
{
    if(assets.pIsLocal())
    {
        leaderboardString = "playing locally";
        return;
    }

// TODO: remove
#if 0
    currentLeaderboard = Online::getCurrentLeaderboard();
    if(currentLeaderboard == "NULL")
    {
        leaderboardString = "...";
        return;
    }

    constexpr unsigned int leaderboardRecordCount{8};
    ssvuj::Obj root{getFromStr(currentLeaderboard)};
    if(getExtr<string>(root, "id") != levelData->id)
    {
        leaderboardString = "...";
        return;
    }

    auto currentPlayerScore = getExtr<string>(root, "ps");
    auto currentPlayerPosition = getExtr<string>(root, "pp");

    using RecordPair = pair<string, float>;
    vector<RecordPair> recordPairs;

    int playerPosition{-1};

    for(auto& record : ssvuj::getObj(root, "r"))
    {
        string name{toLower(getExtr<string>(record, 0))};
        float score{getExtr<float>(record, 1)};
        recordPairs.emplace_back(name, score);
    }

    bool foundPlayer{false};
    for(auto i(0u); i < recordPairs.size(); ++i)
    {
        if(recordPairs[i].first != assets.pGetName())
        {
            continue;
        }
        playerPosition = ssvu::toInt(i) + 1;
        foundPlayer = true;
        break;
    }

    string result;
    for(auto i(0u); i < recordPairs.size(); ++i)
    {
        if(currentPlayerScore != "NULL" && !currentPlayerScore.empty() &&
            !foundPlayer && i == leaderboardRecordCount - 1)
        {
            result.append("...(" + currentPlayerPosition + ") " +
                          assets.pGetName() + ": " + toStr(currentPlayerScore) +
                          "\n");
            break;
        }

        if(i <= leaderboardRecordCount)
        {
            if(playerPosition == -1 || i < leaderboardRecordCount)
            {
                auto& recordPair(recordPairs[i]);
                if(recordPair.first == assets.pGetName())
                {
                    result.append(" >> ");
                }
                result.append("(" + toStr(i + 1) + ") " + recordPair.first +
                              ": " + toStr(recordPair.second) + "\n");
            }
        }
        else
        {
            break;
        }
    }

    leaderboardString = result;
#endif
}

void MenuGame::updateFriends()
{
    if(state != States::SMain)
    {
        return;
    }

    if(assets.pIsLocal())
    {
        friendsString = "playing locally";
        return;
    }

    // TODO: remove
#if 0
    if(assets.pGetTrackedNames().empty())
    {
        friendsString = "you have no friends! :(\nadd them in the options menu";
        return;
    }

    const auto& fs(Online::getCurrentFriendScores());

    if(ssvuj::getObjSize(fs) == 0)
    {
        friendsString = "";
        for(const auto& n : assets.pGetTrackedNames())
        {
            friendsString.append("(?)" + n + "\n");
        }
        return;
    }

    using ScoreTuple = tuple<int, string, float>;
    vector<ScoreTuple> tuples;
    for(const auto& n : assets.pGetTrackedNames())
    {
        if(!ssvuj::hasObj(fs, n))
        {
            continue;
        }

        const auto& score(ssvuj::getExtr<float>(fs[n], 0));
        const auto& pos(ssvuj::getExtr<unsigned int>(fs[n], 1));

        if(pos == 0)
        {
            continue;
        }
        tuples.emplace_back(pos, n, score);
    }

    sort(tuples, [](const auto& mA, const auto& mB) {
        return std::get<0>(mA) < std::get<0>(mB);
    });
    friendsString.clear();
    for(const auto& t : tuples)
    {
        friendsString.append("(" + toStr(std::get<0>(t)) + ") " +
                             std::get<1>(t) + ": " + toStr(std::get<2>(t)) +
                             "\n");
    }
#endif
}

void MenuGame::refreshCamera()
{
    float fw{1024.f / Config::getWidth()};
    float fh{768.f / Config::getHeight()};
    float fmax{max(fw, fh)};
    w = Config::getWidth() * fmax;
    h = Config::getHeight() * fmax;
    overlayCamera.setView(View{FloatRect(0, 0, w, h)});
    titleBar.setOrigin(ssvs::zeroVec2f);
    titleBar.setScale({0.5f, 0.5f});
    titleBar.setPosition({20.f, 20.f});

    txtVersion.setString(Config::getVersionString());
    txtVersion.setFillColor(Color::White);
    txtVersion.setOrigin({getLocalRight(txtVersion), 0.f});
    txtVersion.setPosition(
        {getGlobalRight(titleBar) - 15.f, getGlobalTop(titleBar) + 15.f});

    creditsBar1.setOrigin({getLocalWidth(creditsBar1), 0.f});
    creditsBar1.setScale({0.373f, 0.373f});
    creditsBar1.setPosition({w - 20.f, 20.f});

    creditsBar2.setOrigin({getLocalWidth(creditsBar2), 0});
    creditsBar2.setScale({0.373f, 0.373f});
    creditsBar2.setPosition({w - 20.f, 17.f + getGlobalBottom(creditsBar1)});

    float scaleFactor{w / 1024.f};
    bottomBar.setOrigin({0, 56.f * 2.f});
    bottomBar.setScale({scaleFactor / 2.f, scaleFactor / 2.f});
    bottomBar.setPosition(sf::Vector2f(0, h));

    epilepsyWarning.setOrigin(getLocalCenter(epilepsyWarning));
    epilepsyWarning.setPosition({1024 / (2.f / scaleFactor), 768 / 2.f - 50});
    epilepsyWarning.setScale({0.36f, 0.36f});
}

void MenuGame::update(ssvu::FT mFT)
{
    steamManager.run_callbacks();
    discordManager.run_callbacks();

    hg::Joystick::update();

    if(hg::Joystick::leftRisingEdge())
    {
        leftAction();
    }
    else if(hg::Joystick::rightRisingEdge())
    {
        rightAction();
    }
    else if(hg::Joystick::upRisingEdge())
    {
        upAction();
    }
    else if(hg::Joystick::downRisingEdge())
    {
        downAction();
    }

    if(hg::Joystick::selectRisingEdge())
    {
        okAction();
    }
    else if(hg::Joystick::exitRisingEdge())
    {
        exitAction();
    }
    else if(hg::Joystick::createProfileRisingEdge())
    {
        createProfileAction();
    }
    else if(hg::Joystick::changePackRisingEdge())
    {
        selectPackAction();
    }
    else if(hg::Joystick::optionMenuRisingEdge())
    {
        openOptionsAction();
    }

    if(hg::Joystick::screenshotRisingEdge())
    {
        mustTakeScreenshot = true;
    }

    if(touchDelay > 0.f)
    {
        touchDelay -= mFT;
    }

    if(window.getFingerDownCount() == 1)
    {
        auto wThird = window.getWidth() / 3.f;
        auto wLT = window.getWidth() - wThird;
        auto hThird = window.getHeight() / 3.f;
        auto hLT = window.getHeight() - hThird;

        for(const auto& p : window.getFingerDownPositions())
        {
            if(p.y > hThird && p.y < hLT)
            {
                if(p.x > 0.f && p.x < wThird)
                {
                    leftAction();
                }
                else if(p.x < toNum<int>(window.getWidth()) && p.x > wLT)
                {
                    rightAction();
                }
                else if(p.x > wThird && p.x < wLT)
                {
                    okAction();
                }
            }
            else
            {
                if(p.y < hThird)
                {
                    upAction();
                }
                else if(p.y > hLT)
                {
                    downAction();
                }
            }
        }
    }

    overlayCamera.update(mFT);
    backgroundCamera.update(mFT);

    if(getCurrentMenu() != nullptr)
    {
        getCurrentMenu()->update();
    }

    currentCreditsId += mFT;
    creditsBar2.setTexture(assets.get<Texture>(
        ssvu::getByModIdx(creditsIds, ssvu::toInt(currentCreditsId / 100))));

// TODO: remove
#if 0
    // If connection is lost, kick the player back into welcome screen
    if(!assets.pIsLocal() && Online::getConnectionStatus() != ocs::Connected)
    {
        state = States::MWlcm;
    }
#endif

    updateLeaderboard();
    updateFriends();

    if(exitTimer > 20)
    {
        window.stop();
    }

    if(isEnteringText())
    {
        unsigned int limit{18u};
        for(const auto& c : enteredChars)
        {
            if(enteredStr.size() < limit &&
                (ssvu::isAlphanumeric(c) || ssvu::isPunctuation(c)))
            {
                assets.playSound("beep.ogg");
                enteredStr.append(toStr(c));
            }
        }
    }
    else if(state == States::SLPSelect)
    {
        enteredStr =
            ssvu::getByModIdx(assets.getLocalProfileNames(), profileIdx);
    }
    else if(state == States::SMain)
    {
        styleData.update(mFT);
        backgroundCamera.turn(levelStatus.rotationSpeed * 10.f);
<<<<<<< HEAD
    }
=======

        if(!assets.pIsLocal())
        {
            float diffMult{ssvu::getByModIdx(diffMults, diffMultIdx)};
            Online::requestLeaderboardIfNeeded(levelData->id, diffMult);
        }
    }
    else if(state == States::SLogging)
    {
        if(Online::getLoginStatus() == ols::Logged)
        {
            state = Online::getNewUserReg() ? States::ETEmail : States::SMain;
        }
        else if(Online::getLoginStatus() == ols::Unlogged)
        {
            state = States::MWlcm;
        }
    }

    if(state == States::ETEmail && !Online::getNewUserReg())
        state = States::SMain;
>>>>>>> 987096ab

    enteredChars.clear();
}

void MenuGame::draw()
{
    styleData.computeColors(levelStatus);
    window.clear(
        state != States::SMain ? Color::Black : styleData.getColors()[0]);

    backgroundCamera.apply();
    if(state == States::SMain)
    {
        styleData.drawBackground(window, ssvs::zeroVec2f, levelStatus);
    }

    overlayCamera.apply();
    if(state == States::SMain)
    {
        drawLevelSelection();
        render(bottomBar);
    }
    else if(isEnteringText())
    {
        drawEnteringText();
    }
    else if(state == States::SLPSelect)
    {
        drawProfileSelection();
    }
    else if(state == States::MOpts)
    {
        drawOptions();
    }
    else if(state == States::MWlcm)
    {
        drawWelcome();
    }
    else if(state == States::EpilepsyWarning)
    {
        render(epilepsyWarning);
        renderText("press any key to continue", txtProf, {20, 768 - 35});
        return;
    }

    render(titleBar);
    render(creditsBar1);
    render(creditsBar2);
    render(txtVersion);
    if(mustTakeScreenshot)
    {
        window.saveScreenshot("screenshot.png");
        mustTakeScreenshot = false;
    }

    if(hg::Config::getFullscreen())
    {
        window.setMouseCursorVisible(false);
    }
    else
    {
        window.setMouseCursorVisible(hg::Config::getMouseVisible());
    }

    if(!dialogBox.empty())
    {
        dialogBox.drawDialogBox();
    }
}

void MenuGame::drawLevelSelection()
{
    MusicData musicData{
        assets.getMusicData(levelData->packId, levelData->musicId)};

    const PackData& packData{assets.getPackData(levelData->packId)};
    const std::string& packName{packData.name};

    if(Config::getOnline())
    {
        string versionMessage{""};

        // TODO: restore online capabilities
        // renderText(versionMessage, txtProf, {20, 4}, 13);

        Text& profile = renderText("profile: " + assets.pGetName(), txtProf,
            sf::Vector2f{20.f, getGlobalBottom(titleBar) + 8}, 18);
        Text& pack =
            renderText("pack: " + packName + " (" + toStr(packIdx + 1) + "/" +
                           toStr(assets.getPackInfos().size()) + ")",
                txtProf, {20.f, getGlobalBottom(profile) - 7.f}, 18);

        std::string lbestStr;
        if(assets.pIsLocal())
        {
            SSVU_ASSERT(!diffMults.empty());
            lbestStr =
                "local best: " +
                toStr(assets.getLocalScore(getLocalValidator(
                    levelData->id, ssvu::getByModIdx(diffMults, diffMultIdx))));
        }
        else
        {
            // TODO
        }

        Text& lbest = renderText(
            lbestStr, txtProf, {20.f, getGlobalBottom(pack) - 7.f}, 18);

        if(diffMults.size() > 1)
        {
            renderText("difficulty: " +
                           toStr(ssvu::getByModIdx(diffMults, diffMultIdx)),
                txtProf, {20.f, getGlobalBottom(lbest) - 7.f}, 18);
        }

        renderText(
            leaderboardString, txtProf, {20.f, getGlobalBottom(lbest)}, 15);

        // TODO: restore online capabilities
        // Text& smsg = renderText("server message: " +
        // Online::getServerMessage(),
        //    txtLAuth, {20.f, getGlobalTop(bottomBar) - 20.f}, 14);

        Text& smsg = renderText(
            "", txtLAuth, {20.f, getGlobalTop(bottomBar) - 20.f}, 14);

        // TODO: restore online capabilities
        /*
        txtFriends.setOrigin({getLocalWidth(txtFriends), 0.f});
        renderText("friends:\n" + friendsString, txtFriends,
            {w - 20.f, getGlobalBottom(titleBar) + 8}, 18);
        */

        // TODO: restore online capabilities
        /*
        if(!Config::isEligibleForScore())
        {
            renderText(
                "not eligible for scoring: " + Config::getUneligibilityReason(),
                txtProf, {20.f, getGlobalTop(smsg) - 20.f}, 11);
        }
        */

        // TODO: remove
#if 0
        if(!assets.pIsLocal() && Online::getLoginStatus() == ols::Logged)
        {
            const auto& us(Online::getUserStats());
            std::string userStats;
            userStats += "deaths: " + toStr(us.deaths) + "\n";
            userStats += "restarts: " + toStr(us.restarts) + "\n";
            userStats += "played: " + toStr(us.minutesSpentPlaying) + " min";
            renderText(userStats, txtLMus,
                {getGlobalRight(titleBar) + 10.f, getGlobalTop(titleBar)}, 13);
        }
#endif
    }
    else
    {
        renderText("online disabled", txtProf, {20, 0}, 13);
    }

    Text& lname = renderText(levelData->name, txtLName, {20.f, h / 2.f});
    Text& ldesc = renderText(
        levelData->description, txtLDesc, {20.f, getGlobalBottom(lname) - 5.f});
    Text& lauth = renderText("author: " + levelData->author, txtLAuth,
        {20.f, getGlobalBottom(ldesc) + 25.f});

    std::string musicString =
        "music: " + musicData.name + " by " + musicData.author;

    if(!musicData.album.empty())
    {
        musicString += " (" + musicData.album + ")";
    }

    renderText(musicString, txtLMus, {20.f, getGlobalBottom(lauth) - 5.f});
    renderText(
        "(" + toStr(currentIndex + 1) + "/" + toStr(levelDataIds.size()) + ")",
        txtLMus, {20.f, getGlobalTop(lname) - 30.f});

    std::string packNames{"Installed packs:\n"};
    std::string curPack;
    std::string longestPackName;

    for(const auto& n : assets.getPackInfos())
    {
        if(packData.id == n.id)
        {
            curPack = "  >>> ";
        }
        else
        {
            curPack = "      ";
        }

        const PackData& nPD{assets.getPackData(n.id)};
        curPack += nPD.name + " (by " + nPD.author + ") [v" +
                   std::to_string(nPD.version) + "]\n";
        packNames.append(curPack);

        // Width used to calculate origin should always be the longest pack name
        // + "  >>> " otherwise the list shifts around depending on the
        // currently selected item
        if(curPack.length() > longestPackName.length())
        {
            longestPackName = curPack;
        }
    }

    // calculate origin offset
    Utils::uppercasify(longestPackName);
    txtPacks.setString(longestPackName);
    float packsWidth = getGlobalWidth(txtPacks);

    // render packs list
    Utils::uppercasify(packNames);
    txtPacks.setString(packNames);
    txtPacks.setOrigin(packsWidth, getGlobalHeight(txtPacks));
    txtPacks.setPosition({w - 20.f, getGlobalTop(bottomBar) - 15.f});
    txtPacks.setFillColor(styleData.getTextColor());
    render(txtPacks);
}
void MenuGame::drawEnteringText()
{
    string title;
    switch(state)
    {
        case States::ETLPNew: title = "create local profile"; break;
        default: throw;
    }

    renderText(title, txtProf, {20, 768 - 395});
    renderText("insert text", txtProf, {20, 768 - 375});
    renderText("press enter when done", txtProf, {20, 768 - 335});
    renderText("keep esc pressed to exit", txtProf, {20, 768 - 315});
    renderText(enteredStr, txtLName, {20, 768 - 245 - 40}, 65);
}
void MenuGame::drawProfileSelection()
{
    if(!assets.pIsLocal())
    {
        throw;
    }

    renderText("local profile selection", txtProf, {20, 768 - 395});
    renderText("press left/right to browse profiles", txtProf, {20, 768 - 375});
    renderText("press enter to select profile", txtProf, {20, 768 - 355});
    renderText("press f1 to create a new profile", txtProf, {20, 768 - 335});
    renderText(enteredStr, txtLName, {20, 768 - 245 - 40});
}

void MenuGame::drawMenu(const Menu& mMenu)
{
    renderText(mMenu.getCategory().getName(), txtLDesc,
        {20.f, getGlobalBottom(titleBar)});

    float currentX{0.f};
    float currentY{0.f};
    const auto& currentItems(mMenu.getItems());
    for(int i{0}; i < ssvu::toInt(currentItems.size()); ++i)
    {
        currentY += 19;
        if(i != 0 && i % 21 == 0)
        {
            currentY = 0;
            currentX += 280;
        }
        string name;
        string itemName{currentItems[i]->getName()};
        if(i == mMenu.getIdx())
        {
            name.append(">> ");
        }
        name.append(itemName);

        int extraSpacing{0};
        if(itemName == "back")
        {
            extraSpacing = 20;
        }
        renderText(name, txtProf,
            {20.f + currentX,
                getGlobalBottom(titleBar) + 20.f + currentY + extraSpacing},
            currentItems[i]->isEnabled() ? Color::White
                                         : Color{155, 155, 155, 255});
    }
}

void MenuGame::drawOptions()
{
    drawMenu(optionsMenu);

    if(Config::getOfficial())
    {
        renderText("official mode on - some options cannot be changed", txtProf,
            {20, h - 30.f});
    }
    else
    {
        renderText("official mode off - not eligible for scoring", txtProf,
            {20, h - 30.f});
    }

    if(assets.pIsLocal())
    {
        renderText("local mode on - some options cannot be changed", txtProf,
            {20, h - 60.f});
    }
}

void MenuGame::drawWelcome()
{
    drawMenu(welcomeMenu);
}

} // namespace hg<|MERGE_RESOLUTION|>--- conflicted
+++ resolved
@@ -660,19 +660,6 @@
     debug.create<i::Slider>("timescale", &Config::getTimescale,
         &Config::setTimescale, 0.1f, 2.f, 0.05f);
     debug.create<i::GoBack>("back");
-<<<<<<< HEAD
-=======
-
-
-    // Friends
-    friends.create<i::Single>("add friend", [this] {
-        enteredStr = "";
-        state = States::ETFriend;
-    });
-    friends.create<i::Single>(
-        "clear friends", [this] { assets.pClearTrackedNames(); });
-    friends.create<i::GoBack>("back");
->>>>>>> 987096ab
 }
 
 void MenuGame::leftAction()
@@ -985,30 +972,8 @@
         }, // hardcoded
         [this](ssvu::FT /*unused*/) { exitTimer = 0; }, t::Always);
 
-<<<<<<< HEAD
-            assets.playSound("beep.ogg");
-            bool valid{(assets.pIsLocal() && assets.pIsValidLocalProfile()) ||
-                       !assets.pIsLocal()};
-            if(isInMenu() && valid)
-            {
-                if(getCurrentMenu()->canGoBack())
-                {
-                    getCurrentMenu()->goBack();
-                }
-                else
-                {
-                    state = States::SMain;
-                }
-            }
-            else if(state == States::SLPSelect && valid)
-            {
-                state = States::SMain;
-            }
-        },
-=======
     game.addInput({{k::Escape}},
         handleExitInput, // hardcoded
->>>>>>> 987096ab
         t::Once);
 
     game.addInput(Config::getTriggerExit(), handleExitInput, t::Once,
@@ -1572,31 +1537,7 @@
     {
         styleData.update(mFT);
         backgroundCamera.turn(levelStatus.rotationSpeed * 10.f);
-<<<<<<< HEAD
-    }
-=======
-
-        if(!assets.pIsLocal())
-        {
-            float diffMult{ssvu::getByModIdx(diffMults, diffMultIdx)};
-            Online::requestLeaderboardIfNeeded(levelData->id, diffMult);
-        }
-    }
-    else if(state == States::SLogging)
-    {
-        if(Online::getLoginStatus() == ols::Logged)
-        {
-            state = Online::getNewUserReg() ? States::ETEmail : States::SMain;
-        }
-        else if(Online::getLoginStatus() == ols::Unlogged)
-        {
-            state = States::MWlcm;
-        }
-    }
-
-    if(state == States::ETEmail && !Online::getNewUserReg())
-        state = States::SMain;
->>>>>>> 987096ab
+    }
 
     enteredChars.clear();
 }
