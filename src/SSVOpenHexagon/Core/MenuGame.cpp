--- conflicted
+++ resolved
@@ -1068,7 +1068,6 @@
         return;
     }
 
-<<<<<<< HEAD
     // needs to be two because the dialog box reacts to key releases.
     // First key release is the one of the key press that made the dialog
     // box pop up, the second one belongs to the key press that closes it
@@ -1076,10 +1075,6 @@
     assets.playSound("select.ogg");
 
     std::string reloadOutput;
-=======
-    auto [success, reloadOutput] = assets.reloadLevelData(
-        levelData->packId, levelData->packPath, levelData->id);
->>>>>>> ffc77c40
 
     if(reloadEntirePack)
     {
@@ -1097,7 +1092,7 @@
     reloadOutput += "\npress any key to close this message\n";
     Utils::uppercasify(reloadOutput);
 
-	assets.playSound("select.ogg");
+  	assets.playSound("select.ogg");
     setIgnoreInputs(2);
     dialogBox.create(reloadOutput, 26, 10.f, DBoxDraw::centerUpperHalf);
 }
