--- conflicted
+++ resolved
@@ -711,15 +711,7 @@
             "t_wait", "t_waitS", "t_waitUntilS",
 
             "e_eventStopTime", "e_eventStopTimeS", "e_eventWait",
-<<<<<<< HEAD
-            "e_eventWaitS", "e_eventWaitUntilS", "w_wall", "w_wallAdj",
-            "w_wallAcc", "w_wallHModSpeedData", "w_wallHModCurveData",
-            "l_setDelayMult", "s_setStyle", "u_setMusic", "l_getRotation",
-            "l_setRotation", "s_getCameraShake", "s_setCameraShake", "s_setColorOffset",
-            "s_setBGTileRadius", "s_getBGTileRadius",
-            "l_getOfficial", "steam_unlockAchievement", "cw_create",
-            "cw_destroy", "cw_setVertexPos", "cw_setVertexColor",
-=======
+
             "e_eventWaitS", "e_eventWaitUntilS",
 
             "w_wall", "w_wallAdj", "w_wallAcc", "w_wallHModSpeedData",
@@ -738,13 +730,12 @@
             "s_set3dPulseSpeed", "s_get3dPerspectiveMult",
             "s_set3dPerspectiveMult", "s_setCapColorMain",
             "s_setCapColorMainDarkened", "s_setCapColorByIndex",
-            "s_setBGColorOffset",
-            "s_getBGColorOffset"
-
+            "s_setBGColorOffset", "s_getBGColorOffset",
+            "s_setBGTileRadius", "s_getBGTileRadius",
             "steam_unlockAchievement",
 
             "cw_create", "cw_destroy", "cw_setVertexPos", "cw_setVertexColor",
->>>>>>> 0f7b3e23
+                          
             "cw_isOverlappingPlayer", "cw_clear"})
     {
         mLua.writeVariable(un, [] {});
