--- conflicted
+++ resolved
@@ -550,62 +550,59 @@
     mLua.writeVariable("u_getDifficultyMult", [] { return 1; });
     mLua.writeVariable("u_getSpeedMultDM", [] { return 1; });
     mLua.writeVariable("u_getDelayMultDM", [] { return 1; });
-<<<<<<< HEAD
-
-=======
     mLua.writeVariable("u_getPlayerAngle", [] { return 0; });
-    mLua.writeVariable("l_setRotationSpeed",
-        [this](float mValue) { levelStatus.rotationSpeed = mValue; });
->>>>>>> 40791d1d
     mLua.writeVariable("l_setSides",
         [this](unsigned int mValue) { levelStatus.sides = mValue; });
-    mLua.writeVariable("l_getSides",
-        [this] { return levelStatus.sides; });
+    mLua.writeVariable("l_getSides", [this] { return levelStatus.sides; });
     mLua.writeVariable("s_setPulseInc",
         [this](float mValue) { styleData.pulseIncrement = mValue; });
     mLua.writeVariable("s_setHueInc",
         [this](float mValue) { styleData.hueIncrement = mValue; });
-    mLua.writeVariable("s_getHueInc",
-        [this] { return styleData.hueIncrement; });
+    mLua.writeVariable(
+        "s_getHueInc", [this] { return styleData.hueIncrement; });
     mLua.writeVariable("s_setMaxSwapTime",
         [this](float mValue) { styleData.maxSwapTime = mValue; });
-    mLua.writeVariable("s_getMaxSwapTime",
-        [this] { return styleData.maxSwapTime; });
+    mLua.writeVariable(
+        "s_getMaxSwapTime", [this] { return styleData.maxSwapTime; });
     mLua.writeVariable("s_setColorPosOffset",
-         [this](float mValue) { styleData.colorPosOffset = mValue; });
-    mLua.writeVariable("s_getColorPosOffset",
-         [this] { return styleData.colorPosOffset; });
+        [this](float mValue) { styleData.colorPosOffset = mValue; });
+    mLua.writeVariable(
+        "s_getColorPosOffset", [this] { return styleData.colorPosOffset; });
     mLua.writeVariable("s_setBGTileRadius",
-         [this](float mValue) { styleData.BGTileRadius = mValue; });
-    mLua.writeVariable("s_getBGTileRadius",
-         [this] { return styleData.BGTileRadius; });
-
-    mLua.writeVariable("l_setCameraPos",
-         [this](float mX, float mY) { levelStatus.camPos = {mX, mY}; });
-    mLua.writeVariable("l_getCameraPos",
-         [this] { return std::make_tuple(levelStatus.camPos.x, levelStatus.camPos.y); });
-    mLua.writeVariable("l_setFieldPos",
-         [this](float mX, float mY) { levelStatus.fieldPos = {mX, mY}; });
-    mLua.writeVariable("l_getFieldPos",
-         [this] { return std::make_tuple(levelStatus.fieldPos.x, levelStatus.fieldPos.y); });
+        [this](float mValue) { styleData.BGTileRadius = mValue; });
+    mLua.writeVariable(
+        "s_getBGTileRadius", [this] { return styleData.BGTileRadius; });
+
+    mLua.writeVariable("l_setCameraPos", [this](float mX, float mY) {
+        levelStatus.camPos = {mX, mY};
+    });
+    mLua.writeVariable("l_getCameraPos", [this] {
+        return std::make_tuple(levelStatus.camPos.x, levelStatus.camPos.y);
+    });
+    mLua.writeVariable("l_setFieldPos", [this](float mX, float mY) {
+        levelStatus.fieldPos = {mX, mY};
+    });
+    mLua.writeVariable("l_getFieldPos", [this] {
+        return std::make_tuple(levelStatus.fieldPos.x, levelStatus.fieldPos.y);
+    });
 
     mLua.writeVariable("l_setRotationSpeed",
-         [this](float mValue) {levelStatus.rotationSpeed = mValue;});
-    mLua.writeVariable("l_getRotationSpeed",
-         [this] {return levelStatus.rotationSpeed;});
+        [this](float mValue) { levelStatus.rotationSpeed = mValue; });
+    mLua.writeVariable(
+        "l_getRotationSpeed", [this] { return levelStatus.rotationSpeed; });
     mLua.writeVariable("l_getRotation",
-         [this](float mValue) { levelStatus.rotation = mValue; });
-    mLua.writeVariable("l_setRotation",
-         [this] { return levelStatus.rotation; });
+        [this](float mValue) { levelStatus.rotation = mValue; });
+    mLua.writeVariable(
+        "l_setRotation", [this] { return levelStatus.rotation; });
 
     mLua.writeVariable("l_setCameraRotationSpeed",
-         [this](float mValue) { levelStatus.cameraRotationSpeed = mValue; });
+        [this](float mValue) { levelStatus.cameraRotationSpeed = mValue; });
     mLua.writeVariable("l_getCameraRotationSpeed",
-         [this] { return levelStatus.cameraRotationSpeed; });
+        [this] { return levelStatus.cameraRotationSpeed; });
     mLua.writeVariable("l_getCameraRotation",
-         [this](float mValue) { levelStatus.rotation = mValue; });
-    mLua.writeVariable("l_setCameraRotation",
-         [this] { return levelStatus.rotation; });
+        [this](float mValue) { levelStatus.rotation = mValue; });
+    mLua.writeVariable(
+        "l_setCameraRotation", [this] { return levelStatus.rotation; });
     // Unused functions
     for(const auto& un : {"l_setSpeedMult", "l_setSpeedInc",
             "l_setRotationSpeedMax", "l_setRotationSpeedInc", "l_setDelayInc",
@@ -626,9 +623,8 @@
             "e_eventWait", "e_eventWaitS", "e_eventWaitUntilS", "w_wall",
             "w_wallAdj", "w_wallAcc", "w_wallHModSpeedData",
             "w_wallHModCurveData", "l_setDelayMult", "l_setMaxInc",
-            "s_setStyle", "u_setMusic",
-            "s_getCameraShake", "s_setCameraShake", "l_getOfficial",
-            "s_setColorPosOffset", "s_getColorPosOffset"})
+            "s_setStyle", "u_setMusic", "s_getCameraShake", "s_setCameraShake",
+            "l_getOfficial", "s_setColorPosOffset", "s_getColorPosOffset"})
     {
         mLua.writeVariable(un, [] {});
     }
@@ -962,15 +958,17 @@
 void MenuGame::draw()
 {
     styleData.computeColors(levelStatus);
-    //Maybe could be replaced with custom color type
+    // Maybe could be replaced with custom color type
     window.clear(Color::Black);
 
     backgroundCamera.setCenter(levelStatus.camPos);
     backgroundCamera.apply();
     if(state == s::SMain)
     {
-        //styleData.drawBackground(window, ssvs::zeroVec2f, levelStatus, styleData);
-        styleData.drawBackground(window, levelStatus.fieldPos, levelStatus, styleData);
+        // styleData.drawBackground(window, ssvs::zeroVec2f, levelStatus,
+        // styleData);
+        styleData.drawBackground(
+            window, levelStatus.fieldPos, levelStatus, styleData);
     }
 
     overlayCamera.apply();
