--- conflicted
+++ resolved
@@ -352,17 +352,13 @@
     setIndex(randomLevel);
 
     // Setup for the loading menu
-<<<<<<< HEAD
-    static const std::array<std::array<std::string_view, 2>, 4> tips{
-        {{"HOLDING SHIFT WHILE CHANGING PACK", "SKIPS THE SWITCH ANIMATION"},
-=======
     static constexpr std::array<std::array<std::string_view, 2>, 4> tips{
         {{"HOLDING FOCUS WHILE CHANGING PACK", "SKIPS THE SWITCH ANIMATION"},
->>>>>>> 648e6ad5
             {"REMEMBER TO TAKE BREAKS", "OPEN HEXAGON IS AN INTENSE GAME"},
             {"EXPERIMENT USING SWAP", "IT MAY SAVE YOUR LIFE"},
             {"IF A LEVEL IS TOO CHALLENGING",
                 "PRACTICE IT AT A LOWER DIFFICULTY"}}};
+
     randomTip = tips[ssvu::getRndI(0, tips.size())];
 
     // Set size of the level offsets vector to the minimum required
@@ -1553,16 +1549,6 @@
 
     // Height of the top of the pack label that is one index before the current
     // one.
-<<<<<<< HEAD
-    float scroll{
-        packLabelHeight * (lvlDrawer->packIdx - 1) + lvlDrawer->YOffset};
-
-    // If the height is lower than the offset of the level selection we must
-    // change to that to show the labels before the current one.
-    if(scroll < 0.f)
-    {
-        lvlDrawer->YOffset -= scroll;
-=======
     float scroll{packLabelHeight * (lvlDrawer->packIdx - 1)};
 
     // If the height is lower than the offset of the level selection we must
@@ -1570,20 +1556,11 @@
     if(scroll < -lvlDrawer->YOffset)
     {
         lvlDrawer->YScrollTo = lvlDrawer->YOffset = -scroll;
->>>>>>> 648e6ad5
         return;
     }
 
     // Height of the bottom of the pack label that is one index after the
     // current one.
-<<<<<<< HEAD
-    scroll = packLabelHeight * (lvlDrawer->packIdx + 2) + levelLabelHeight +
-             3.f * slctFrameSize + lvlDrawer->YOffset;
-
-    // If the height is outside the boundaries of the screen adjust offset to
-    // show it.
-    if(scroll > h)
-=======
     scroll = packLabelHeight * std::min(lvlDrawer->packIdx + 2,
                                    static_cast<int>(getPackInfosSize())) +
              levelLabelHeight + 3.f * slctFrameSize;
@@ -1591,7 +1568,6 @@
     // If the height is outside the boundaries of the screen adjust offset to
     // show it.
     if(scroll > h - lvlDrawer->YOffset)
->>>>>>> 648e6ad5
     {
         lvlDrawer->YScrollTo = lvlDrawer->YOffset = h - scroll;
     }
@@ -1939,15 +1915,6 @@
         focusHeld = hg::Joystick::focusPressed();
     }
 
-<<<<<<< HEAD
-    // When the focus key is released scroll the list to show
-    // as much of the pack as possibile like it happens with a
-    // regular pack change.
-    if(wasFocusHeld && !focusHeld)
-    {
-        calcPackChangeScrollSpeed();
-        packChangeState = PackChange::Stretching;
-=======
     if(focusHeld && !wasFocusHeld)
     {
         setIndex(0);
@@ -1956,7 +1923,6 @@
     else if(!focusHeld && wasFocusHeld)
     {
         quickPackStretch();
->>>>>>> 648e6ad5
     }
     wasFocusHeld = focusHeld;
 
@@ -2148,50 +2114,9 @@
                     break;
             }
 
-<<<<<<< HEAD
-            const float levelSelectionTotalHeight{getLevelSelectionHeight()};
-
-            // If the height of the list is smaller than the window
-            // height the offset of the list is always 0.
-            if(levelSelectionTotalHeight < h)
-            {
-                lvlDrawer->YOffset = lvlDrawer->YScrollTo = 0.f;
-                return;
-            }
-
-            // This handles the smooth scrolling of the level list
-            // when we change level.
-            if(lvlDrawer->YScrollTo != 0.f)
-            {
-                if(lvlDrawer->YOffset < lvlDrawer->YScrollTo)
-                {
-                    lvlDrawer->YOffset += mFT * scrollSpeed;
-                    if(lvlDrawer->YOffset >= lvlDrawer->YScrollTo)
-                    {
-                        lvlDrawer->YOffset = lvlDrawer->YScrollTo;
-                        lvlDrawer->YScrollTo = 0.f;
-                    }
-                }
-                else
-                {
-                    lvlDrawer->YOffset -= mFT * scrollSpeed;
-                    if(lvlDrawer->YOffset <= lvlDrawer->YScrollTo)
-                    {
-                        lvlDrawer->YOffset = lvlDrawer->YScrollTo;
-                        lvlDrawer->YScrollTo = 0.f;
-                    }
-                }
-            }
-
-            // Make sure there isn't empty space above the first element
-            // of the level list and below the last element.
-            lvlDrawer->YOffset = ssvu::getClamped(
-                lvlDrawer->YOffset, h - levelSelectionTotalHeight, 0.f);
-=======
             // Make sure there isn't empty space above the first
             // element of the level list.
             lvlDrawer->YOffset = std::min(lvlDrawer->YOffset, 0.f);
->>>>>>> 648e6ad5
         }
         break;
 
@@ -2590,26 +2515,14 @@
 void MenuGame::refreshBinds()
 {
     // Keyboard-mouse
-<<<<<<< HEAD
-    std::size_t i;
-    for(i = 0; i < Config::keyboardTriggerGetters.size(); ++i)
-=======
     for(std::size_t i{0u}; i < Config::keyboardTriggerGetters.size(); ++i)
->>>>>>> 648e6ad5
     {
         game.refreshTrigger(Config::keyboardTriggerGetters[i](), i);
         hexagonGame.refreshTrigger(Config::keyboardTriggerGetters[i](), i);
     }
 
     // Joystick
-<<<<<<< HEAD
-    for(i = 0; i < Config::joystickTriggerGetters.size(); ++i)
-    {
-        hg::Joystick::setJoystickBind(Config::joystickTriggerGetters[i](), i);
-    }
-=======
     Config::loadAllJoystickBinds();
->>>>>>> 648e6ad5
 }
 
 void MenuGame::setIgnoreAllInputs(const unsigned int presses)
@@ -3501,11 +3414,7 @@
 
         if(scroll < -lvlDrawer->YOffset)
         {
-<<<<<<< HEAD
-            lvlDrawer->YScrollTo = lvlDrawer->YOffset - scroll;
-=======
             lvlDrawer->YScrollTo = -scroll;
->>>>>>> 648e6ad5
         }
         return;
     }
@@ -3611,20 +3520,7 @@
 
     if(scrollBottom > h - lvlDrawer->YOffset)
     {
-<<<<<<< HEAD
-        // The list is shifted to try fit all levels in the pack.
-        // If that is not possible just include the pack label
-        // + whatever amount of levels it's possible to fit on screen.
-        const float levelsListHeight{
-            std::min(
-                (packLabelHeight + slctFrameSize) + getLevelListHeight(), h) -
-            levelLabelHeight};
-        scrollTop = packLabelHeight * lvlDrawer->packIdx + lvlDrawer->YOffset +
-                    levelsListHeight;
-        scrollBottom = scrollTop + levelLabelHeight;
-=======
         lvlDrawer->YScrollTo = lvlDrawer->YOffset = h - scrollBottom;
->>>>>>> 648e6ad5
     }
     if(scrollTop < -lvlDrawer->YOffset)
     {
@@ -3648,9 +3544,6 @@
         lvlDrawer->YScrollTo = lvlDrawer->YOffset = -scrollTop;
     }
 }
-<<<<<<< HEAD
-
-=======
 
 void MenuGame::quickPackStretch()
 {
@@ -3693,7 +3586,6 @@
     }
 }
 
->>>>>>> 648e6ad5
 inline constexpr int descLines{7};
 
 void MenuGame::formatLevelDescription()
