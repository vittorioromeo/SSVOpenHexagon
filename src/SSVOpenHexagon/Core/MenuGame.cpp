--- conflicted
+++ resolved
@@ -746,15 +746,9 @@
             "w_wallHModCurveData",
 
             "cw_create", "cw_destroy", "cw_setVertexPos", "cw_setVertexColor",
-<<<<<<< HEAD
-            "cw_setCollision", "cw_setDeadly", "cw_getVertexPos",
-            "cw_isOverlappingPlayer", "cw_clear", "cw_getCollision",
-            "cw_getDeadly",
-=======
             "cw_setCollision", "cw_setDeadly", "cw_setKillingSide", "cw_getVertexPos",
             "cw_isOverlappingPlayer", "cw_clear", "cw_getCollision",
             "cw_getDeadly", "cw_getKillingSide",
->>>>>>> f772f218
 
             "steam_unlockAchievement",
 
