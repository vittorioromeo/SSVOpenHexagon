--- conflicted
+++ resolved
@@ -305,26 +305,13 @@
                 ._data{lastReplayData},
                 ._pack_id{mPackId},
                 ._level_id{mId},
+                ._first_play{lastFirstPlay},
                 ._difficulty_mult{mDifficultyMult},
                 ._played_score{lastPlayedScore},
             });
         }
 
-<<<<<<< HEAD
         activeReplay->replayPlayer.reset();
-=======
-        activeReplay.emplace(replay_file{
-            ._version{0},
-            ._player_name{assets.getCurrentLocalProfile().getName()}, // TODO
-            ._seed{lastSeed},
-            ._data{lastReplayData},
-            ._pack_id{mPackId},
-            ._level_id{mId},
-            ._first_play{lastFirstPlay},
-            ._difficulty_mult{mDifficultyMult},
-            ._played_score{lastPlayedScore},
-        });
->>>>>>> cc0aea61
 
         activeReplay->replayPackName =
             Utils::toUppercase(assets.getPackData(mPackId).name);
