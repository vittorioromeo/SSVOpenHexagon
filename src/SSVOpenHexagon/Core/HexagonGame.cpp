// Copyright (c) 2013-2020 Vittorio Romeo
// License: Academic Free License ("AFL") v. 3.0
// AFL License page: https://opensource.org/licenses/AFL-3.0

#include "SSVOpenHexagon/Core/HexagonGame.hpp"

#include "SSVOpenHexagon/Components/CWall.hpp"

#include "SSVOpenHexagon/Global/Assert.hpp"
#include "SSVOpenHexagon/Global/Assets.hpp"
#include "SSVOpenHexagon/Global/Audio.hpp"
#include "SSVOpenHexagon/Global/Config.hpp"
#include "SSVOpenHexagon/Global/Imgui.hpp"

#include "SSVOpenHexagon/Core/HexagonClient.hpp"
#include "SSVOpenHexagon/Core/Joystick.hpp"
#include "SSVOpenHexagon/Core/Steam.hpp"
#include "SSVOpenHexagon/Core/Discord.hpp"
#include "SSVOpenHexagon/Core/Discord.hpp"

#include "SSVOpenHexagon/Utils/Concat.hpp"
#include "SSVOpenHexagon/Utils/LevelValidator.hpp"
#include "SSVOpenHexagon/Utils/LuaWrapper.hpp"
#include "SSVOpenHexagon/Utils/String.hpp"
#include "SSVOpenHexagon/Utils/Utils.hpp"

#include <SSVStart/Utils/Input.hpp>
#include <SSVStart/Utils/Vector2.hpp>
#include <SSVStart/Utils/SFML.hpp>
#include <SSVStart/Input/Trigger.hpp>

#include <SSVUtils/Core/Common/Frametime.hpp>
#include <SSVUtils/Core/Log/Log.hpp>

#include <SFML/Graphics.hpp>

#include <cmath>
#include <chrono>

namespace hg {

namespace {

[[nodiscard]] double getReplayScore(const HexagonGameStatus& status)
{
    return status.getCustomScore() != 0.f
               ? status.getCustomScore()
               : status.getPlayedAccumulatedFrametime();
}

[[nodiscard]] random_number_generator initializeRng()
{
    thread_local pcg32_fast seed_rng = []
    {
        pcg_extras::seed_seq_from<std::random_device> seed_source;
        return pcg32_fast{seed_source};
    }();

    return random_number_generator{seed_rng()};
}

} // namespace

HexagonGame::ActiveReplay::ActiveReplay(const replay_file& mReplayFile)
    : replayFile{mReplayFile}, replayPlayer{replayFile._data}
{}

void HexagonGame::createWall(int mSide, float mThickness,
    const SpeedData& mSpeed, const SpeedData& mCurve, float mHueMod)
{
    walls.emplace_back(getSides(), getWallAngleLeft(), getWallAngleRight(),
        getWallSkewLeft(), getWallSkewRight(), centerPos, mSide, mThickness,
        levelStatus.wallSpawnDistance, mSpeed, mCurve, mHueMod);
}

void HexagonGame::setMustStart(const bool x)
{
    mustStart = x;
}

void HexagonGame::initKeyIcons()
{
    if(window == nullptr)
    {
        return;
    }

    for(const auto& t :
        {"keyArrow.png", "keyFocus.png", "keySwap.png", "replayIcon.png"})
    {
        assets.getTextureOrNullTexture(t).setSmooth(true);
    }

    keyIconLeft.setTexture(assets.getTextureOrNullTexture("keyArrow.png"));
    keyIconRight.setTexture(assets.getTextureOrNullTexture("keyArrow.png"));
    keyIconFocus.setTexture(assets.getTextureOrNullTexture("keyFocus.png"));
    keyIconSwap.setTexture(assets.getTextureOrNullTexture("keySwap.png"));
    replayIcon.setTexture(assets.getTextureOrNullTexture("replayIcon.png"));

    updateKeyIcons();
}

void HexagonGame::updateKeyIcons()
{
    if(window == nullptr)
    {
        return;
    }

    constexpr float halfSize = 32.f;
    constexpr float size = halfSize * 2.f;

    keyIconLeft.setOrigin({halfSize, halfSize});
    keyIconRight.setOrigin({halfSize, halfSize});
    keyIconFocus.setOrigin({halfSize, halfSize});
    keyIconSwap.setOrigin({halfSize, halfSize});

    keyIconLeft.setRotation(sf::degrees(180));

    const float scaling = Config::getKeyIconsScale() / Config::getZoomFactor();

    keyIconLeft.setScale({scaling, scaling});
    keyIconRight.setScale({scaling, scaling});
    keyIconFocus.setScale({scaling, scaling});
    keyIconSwap.setScale({scaling, scaling});

    const float scaledHalfSize = halfSize * scaling;
    const float scaledSize = size * scaling;
    const float padding = 8.f * scaling;
    const float finalPadding = scaledSize + padding;
    const sf::Vector2f finalPaddingX{finalPadding, 0.f};

    const sf::Vector2f bottomRight{
        Config::getWidth() - padding - scaledHalfSize,
        Config::getHeight() - padding - scaledHalfSize};

    keyIconSwap.setPosition(bottomRight);
    keyIconFocus.setPosition(keyIconSwap.getPosition() - finalPaddingX);
    keyIconRight.setPosition(keyIconFocus.getPosition() - finalPaddingX);
    keyIconLeft.setPosition(keyIconRight.getPosition() - finalPaddingX);

    // ------------------------------------------------------------------------

    replayIcon.setOrigin({size, size});
    replayIcon.setScale({scaling / 2.f, scaling / 2.f});

    const sf::Vector2f topRight{Config::getWidth() - padding - scaledHalfSize,
        padding + scaledHalfSize};

    replayIcon.setPosition(topRight);
}

void HexagonGame::updateLevelInfo()
{
    if(window == nullptr)
    {
        return;
    }

    const float levelInfoScaling = 1.f;
    const float scaling = levelInfoScaling / Config::getZoomFactor();
    const float padding = 8.f * scaling;

    const sf::Vector2f size{325.f, 75.f};
    const sf::Vector2f halfSize{size / 2.f};
    const sf::Vector2f scaledHalfSize{halfSize * scaling};

    levelInfoRectangle.setSize(size);
    levelInfoRectangle.setScale({scaling, scaling});

    const sf::Color offsetColor{
        Config::getBlackAndWhite() || styleData.getColors().empty()
            ? sf::Color::Black
            : styleData.getColor(0)};

    levelInfoRectangle.setFillColor(offsetColor);
    levelInfoRectangle.setOutlineColor(styleData.getMainColor());
    levelInfoRectangle.setOrigin(halfSize);
    levelInfoRectangle.setOutlineThickness(3.f);

    const sf::Vector2f bottomLeft{padding + scaledHalfSize.x,
        Config::getHeight() - padding - scaledHalfSize.y};

    levelInfoRectangle.setPosition(bottomLeft);

    const float tPadding = padding;

    const auto trim = [](std::string s)
    {
        if(s.size() > 26)
        {
            return s.substr(0, 26);
        }

        return s;
    };

    levelInfoTextLevel.setFillColor(getColorText());
    levelInfoTextLevel.setCharacterSize(20.f / Config::getZoomFactor());
    levelInfoTextLevel.setString(trim(Utils::toUppercase(levelData->name)));
    levelInfoTextLevel.setOrigin(ssvs::getLocalNW(levelInfoTextLevel));
    levelInfoTextLevel.setPosition(ssvs::getGlobalNW(levelInfoRectangle) +
                                   sf::Vector2f{tPadding, tPadding});

    const auto prepareText = [&](sf::Text& text, const float characterSize,
                                 const std::string& string)
    {
        text.setFillColor(getColorText());
        text.setCharacterSize(characterSize / Config::getZoomFactor());
        text.setString(string);
    };

    prepareText(
        levelInfoTextPack, 14.f, trim(Utils::toUppercase(getPackName())));
    levelInfoTextPack.setOrigin(ssvs::getLocalNW(levelInfoTextPack));
    levelInfoTextPack.setPosition(
        ssvs::getGlobalSW(levelInfoTextLevel) + sf::Vector2f{0.f, tPadding});

    prepareText(
        levelInfoTextAuthor, 20.f, trim(Utils::toUppercase(getPackAuthor())));
    levelInfoTextAuthor.setOrigin(ssvs::getLocalSE(levelInfoTextAuthor));
    levelInfoTextAuthor.setPosition(ssvs::getGlobalSE(levelInfoRectangle) -
                                    sf::Vector2f{tPadding, tPadding});

    prepareText(levelInfoTextBy, 12.f, "BY");
    levelInfoTextBy.setOrigin(ssvs::getLocalSE(levelInfoTextBy));
    levelInfoTextBy.setPosition(
        ssvs::getGlobalSW(levelInfoTextAuthor) - sf::Vector2f{tPadding, 0.f});

    if(levelData->difficultyMults.size() > 1)
    {
        prepareText(levelInfoTextDM, 14.f, diffFormat(difficultyMult) + "x");
        levelInfoTextDM.setOrigin(ssvs::getLocalSW(levelInfoTextDM));
        levelInfoTextDM.setPosition(ssvs::getGlobalSW(levelInfoRectangle) +
                                    sf::Vector2f{tPadding, -tPadding});
    }
    else
    {
        levelInfoTextDM.setString("");
    }
}

void HexagonGame::nameFormat(std::string& name)
{
    name[0] = std::toupper(name[0]);
}

[[nodiscard]] std::string HexagonGame::diffFormat(float diff)
{
    char buf[255];
    std::snprintf(buf, sizeof(buf), "%g", diff);
    return buf;
}

[[nodiscard]] std::string HexagonGame::timeFormat(float time)
{
    char buf[255];
    std::snprintf(buf, sizeof(buf), "%.3f", time);
    return buf;
}

[[nodiscard]] bool HexagonGame::imguiLuaConsoleHasInput()
{
    return ilcShowConsole &&
           (Imgui::wantCaptureKeyboard() || Imgui::wantCaptureMouse());
}

[[nodiscard]] static sf::Text initText(
    const char* text, const sf::Font& font, const float characterSize)
{
    return sf::Text{text, font,
        ssvu::toNum<unsigned int>(characterSize / Config::getZoomFactor())};
}

HexagonGame::HexagonGame(Steam::steam_manager* mSteamManager,
    Discord::discord_manager* mDiscordManager, HGAssets& mAssets, Audio* mAudio,
    ssvs::GameWindow* mGameWindow, HexagonClient* mHexagonClient)
    : steamManager(mSteamManager),
      discordManager(mDiscordManager),
      assets(mAssets),
      font{assets.getFontOrNullFont("OpenSquare-Regular.ttf")},
      fontBold{assets.getFontOrNullFont("OpenSquare-Bold.ttf")},
      audio(mAudio),
      window(mGameWindow),
      hexagonClient{mHexagonClient},
      player{ssvs::zeroVec2f, getSwapCooldown(), Config::getPlayerSize(),
          Config::getPlayerSpeed(), Config::getPlayerFocusSpeed()},
      levelStatus{Config::getMusicSpeedDMSync(), Config::getSpawnDistance()},
      messageText{initText("", font, 38.f)},
      pbText{initText("", fontBold, 65.f)},
      txStarParticle{nullptr},
      txSmallCircle{nullptr},
      levelInfoTextLevel{"", font},
      levelInfoTextPack{"", font},
      levelInfoTextAuthor{"", font},
      levelInfoTextBy{"", font},
      levelInfoTextDM{"", font},
      rng{initializeRng()},
      fpsText{initText("0", font, 25.f)},
      timeText{initText("0", fontBold, 70.f)},
      text{initText("", font, 25.f)},
      replayText{initText("", font, 20.f)}
{
    if(window != nullptr)
    {
        const float width = Config::getWidth();
        const float height = Config::getHeight();
        const float zoomFactor = Config::getZoomFactor();

        backgroundCamera.emplace(sf::View{ssvs::zeroVec2f,
            sf::Vector2f{width * zoomFactor, height * zoomFactor}});

        overlayCamera.emplace(sf::View{sf::Vector2f{width / 2.f, height / 2.f},
            sf::Vector2f{width, height}});

        txStarParticle = &assets.getTextureOrNullTexture("starParticle.png");
        txSmallCircle = &assets.getTextureOrNullTexture("smallCircle.png");
    }

    game.onUpdate +=
        [this](ssvu::FT mFT) { update(mFT, Config::getTimescale()); };

    game.onPostUpdate += [this] { postUpdate(); };

    game.onDraw += [this] { draw(); };

    game.onAnyEvent += Imgui::processEvent;

    if(window != nullptr)
    {
        window->onRecreation += [this] { initKeyIcons(); };
    }

    // ------------------------------------------------------------------------
    // Keyboard binds

    Config::keyboardBindsSanityCheck();

    using Tid = Config::Tid;

    const auto addTidInput =
        [&](const Tid tid, const ssvs::Input::Type type, auto action)
    {
        game.addInput(
            Config::getTrigger(tid), action, type, static_cast<int>(tid));
    };

    const auto addTid2StateInput = [&](const Tid tid, bool& value)
    {
        add2StateInput(
            game, Config::getTrigger(tid), value, static_cast<int>(tid));
    };

    addTid2StateInput(Tid::RotateCCW, inputImplCCW);
    addTid2StateInput(Tid::RotateCW, inputImplCW);
    addTid2StateInput(Tid::Focus, inputFocused);
    addTid2StateInput(Tid::Swap, inputSwap);

    const auto notInConsole = [this](auto&& f)
    {
        return [this, f](ssvu::FT /*unused*/)
        {
            if(!imguiLuaConsoleHasInput())
            {
                f();
            }
        };
    };

    game.addInput({{sf::Keyboard::Key::Escape}},
        notInConsole([this] { goToMenu(); }), // hardcoded
        ssvs::Input::Type::Always);

    addTidInput(Tid::Exit, ssvs::Input::Type::Always,
        notInConsole([this] { goToMenu(); }));

    addTidInput(Tid::ForceRestart, ssvs::Input::Type::Once,
        notInConsole(
            [this] { status.mustStateChange = StateChange::MustRestart; }));

    addTidInput(Tid::Restart, ssvs::Input::Type::Once,
        notInConsole(
            [this]
            {
                if(deathInputIgnore <= 0.f && status.hasDied)
                {
                    status.mustStateChange = StateChange::MustRestart;
                }
            }));

    addTidInput(Tid::Replay, ssvs::Input::Type::Once,
        notInConsole(
            [this]
            {
                if(deathInputIgnore <= 0.f && status.hasDied)
                {
                    status.mustStateChange = StateChange::MustReplay;
                }
            }));

    addTidInput(Tid::Screenshot, ssvs::Input::Type::Once,
        notInConsole([this] { mustTakeScreenshot = true; }));

    addTidInput(Tid::LuaConsole, ssvs::Input::Type::Once,
        [this](ssvu::FT /*unused*/)
        {
            if(Config::getDebug())
            {
                ilcShowConsoleNext = true;
            }
        });

    addTidInput(Tid::Pause, ssvs::Input::Type::Once,
        [this](ssvu::FT /*unused*/)
        {
            if(Config::getDebug())
            {
                debugPause = !debugPause;

                if(debugPause)
                {
                    if(shouldPlayMusic())
                    {
                        audio->pauseMusic();
                    }
                }
                else if(!status.hasDied)
                {
                    if(shouldPlayMusic())
                    {
                        audio->resumeMusic();
                    }
                }
            }
        });

    // ------------------------------------------------------------------------
    // Joystick binds

    Config::loadAllJoystickBinds();

    // ------------------------------------------------------------------------
    // Key icons

    initKeyIcons();
}

HexagonGame::~HexagonGame()
{
    ssvu::lo("HexagonGame::~HexagonGame") << "Cleaning up game resources...\n";
}

void HexagonGame::refreshTrigger(
    const ssvs::Input::Trigger& trigger, const int bindID)
{
    game.refreshTrigger(trigger, bindID);
}

void HexagonGame::setLastReplay(const replay_file& mReplayFile)
{
    lastSeed = mReplayFile._seed;
    lastReplayData = mReplayFile._data;
    lastFirstPlay = mReplayFile._first_play;
    lastPlayedScore = mReplayFile._played_score;

    activeReplay.emplace(mReplayFile);
}

void HexagonGame::updateRichPresenceCallbacks()
{
    // Update Steam Rich Presence
    if(steamManager != nullptr && !steamHung)
    {
        if(!steamManager->run_callbacks())
        {
            steamAttempt += 1;
            if(steamAttempt > 20)
            {
                steamHung = true;
                ssvu::lo("Steam") << "Too many failed callbacks. Stopping "
                                     "Steam callbacks.\n";
            }
        }
    }

    // Update Discord Rich Presence
    if(discordManager != nullptr && !discordHung)
    {
        if(!discordManager->run_callbacks())
        {
            discordAttempt += 1;
            if(discordAttempt > 20)
            {
                discordHung = true;
                ssvu::lo("Discord") << "Too many failed callbacks. Stopping "
                                       "Discord callbacks.\n";
            }
        }
    }
}

[[nodiscard]] bool HexagonGame::shouldPlaySounds() const
{
    return window != nullptr && audio != nullptr && !Config::getNoSound();
}

[[nodiscard]] bool HexagonGame::shouldPlayMusic() const
{
    return window != nullptr && audio != nullptr && !Config::getNoMusic();
}

void HexagonGame::playSoundOverride(const std::string& mId)
{
    if(shouldPlaySounds())
    {
        audio->playSoundOverride(mId);
    }
}

void HexagonGame::playSoundAbort(const std::string& mId)
{
    if(shouldPlaySounds())
    {
        audio->playSoundAbort(mId);
    }
}

void HexagonGame::playPackSoundOverride(
    const std::string& mPackId, const std::string& mId)
{
    if(shouldPlaySounds())
    {
        audio->playPackSoundOverride(mPackId, mId);
    }
}

void HexagonGame::saveReplay()
{
    if(shouldSaveScore() && !status.hasDied)
    {
        (void)death_saveScoreIfNeeded(); // Saves local best

        const replay_file rf = death_createReplayFile();

        ssvu::lo("Replay") << "Attempting to send and save replay...\n";
        death_sendAndSaveReplay(rf);
    }
}

void HexagonGame::newGame(const std::string& mPackId, const std::string& mId,
    bool mFirstPlay, float mDifficultyMult, bool executeLastReplay)
{
    // Save replay when restarting without having died
    if(!mFirstPlay)
    {
        saveReplay();
    }

    SSVOH_ASSERT(assets.isValidPackId(mPackId));
    SSVOH_ASSERT(assets.isValidLevelId(mId));

    packId = mPackId;
    levelId = mId;

    if(executeLastReplay && activeReplay.has_value())
    {
        firstPlay = activeReplay->replayFile._first_play;
    }
    else
    {
        firstPlay = mFirstPlay;
    }

    SSVOH_ASSERT(assets.isValidLevelId(mId));
    setLevelData(assets.getLevelData(mId), mFirstPlay);

    difficultyMult = mDifficultyMult;

    const double tempReplayScore = getReplayScore(status);
    status = HexagonGameStatus{};

    if(!executeLastReplay)
    {
        // TODO (P2): this can be used to restore normal speed
        // window.setTimer<ssvs::TimerStatic>(0.5f, 0.5f);

        rng = initializeRng();

        // Save data for immediate replay.
        lastSeed = rng.seed();
        lastReplayData = replay_data{};
        lastFirstPlay = mFirstPlay;

        // Clear any existing active replay.
        activeReplay.reset();
    }
    else
    {
        if(!activeReplay.has_value())
        {
            lastPlayedScore = tempReplayScore;

            activeReplay.emplace(replay_file{
                ._version{0},

                // TODO (P1): should this stay local?
                ._player_name{assets.getCurrentLocalProfile().getName()},

                ._seed{lastSeed},
                ._data{lastReplayData},
                ._pack_id{mPackId},
                ._level_id{mId},
                ._first_play{lastFirstPlay},
                ._difficulty_mult{mDifficultyMult},
                ._played_score{lastPlayedScore},
            });
        }

        activeReplay->replayPlayer.reset();

        SSVOH_ASSERT(assets.isValidPackId(mPackId));

        activeReplay->replayPackName =
            Utils::toUppercase(assets.getPackData(mPackId).name);

        activeReplay->replayLevelName = Utils::toUppercase(levelData->name);

        // TODO (P2): this can be used to speed up the replay
        // window.setTimer<ssvs::TimerStatic>(0.5f, 0.1f);

        rng = random_number_generator{activeReplay->replayFile._seed};
        firstPlay = activeReplay->replayFile._first_play;
    }

    // Audio cleanup
    if(window != nullptr && audio != nullptr)
    {
        audio->stopSounds();
        stopLevelMusic();

        if(!Config::getNoMusic())
        {
            playLevelMusic();
            audio->pauseMusic();
            refreshMusicPitch();
        }
        else
        {
            audio->stopMusic();
        }
    }

    debugPause = false;

    // Events cleanup
    messageText.setString("");
    pbText.setString("");

    // Event timeline cleanup
    eventTimeline.clear();
    eventTimelineRunner = {};

    // Message timeline cleanup
    messageTimeline.clear();
    messageTimelineRunner = {};

    // Custom timeline manager cleanup
    _customTimelineManager.clear();

    // Manager cleanup
    walls.clear();
    cwManager.clear();
    player =
        CPlayer{ssvs::zeroVec2f, getSwapCooldown(), Config::getPlayerSize(),
            Config::getPlayerSpeed(), Config::getPlayerFocusSpeed()};

    // Timeline cleanup
    timeline.clear();
    timelineRunner = {};

    effectTimelineManager.clear();
    mustChangeSides = false;
    mustStart = false;

    // Particles cleanup
    pbTextGrowth = 0.f;
    mustSpawnPBParticles = false;
    swapParticlesSpawnInfo.reset();
    nextPBParticleSpawn = 0.f;
    particles.clear();
    trailParticles.clear();
    swapParticles.clear();

    // Re-init default flash effect
    initFlashEffect(255, 255, 255);

    if(window != nullptr)
    {
        SSVOH_ASSERT(overlayCamera.has_value());
        SSVOH_ASSERT(backgroundCamera.has_value());

        // Reset zoom
        overlayCamera->setView(
            sf::View{{Config::getWidth() / 2.f, Config::getHeight() / 2.f},
                sf::Vector2f(Config::getWidth(), Config::getHeight())});

        backgroundCamera->setView(sf::View{ssvs::zeroVec2f,
            {Config::getWidth() * Config::getZoomFactor(),
                Config::getHeight() * Config::getZoomFactor()}});

        backgroundCamera->setRotation(0);

        // Reset skew
        overlayCamera->setSkew(sf::Vector2f{1.f, 1.f});
        backgroundCamera->setSkew(sf::Vector2f{1.f, 1.f});
    }

    // Lua context and game status cleanup
    inputImplCCW = inputImplCW = false;
    playerNowReadyToSwap = false;

    if(!firstPlay) runLuaFunctionIfExists<void>("onPreUnload");
    lua = Lua::LuaContext{};
    calledDeprecatedFunctions.clear();
    initLua();
    runLuaFile(levelData->luaScriptPath);

    if(!firstPlay)
    {
        runLuaFunctionIfExists<void>("onUnload");
        playSoundOverride("restart.ogg");
    }
    else
    {
        playSoundOverride("select.ogg");
    }

    runLuaFunctionIfExists<void>("onInit");

    restartId = mId;
    restartFirstTime = false;
    setSides(levelStatus.sides);

    // Set initial values for some status fields from Lua
    status.pulseDelay += levelStatus.pulseInitialDelay;
    status.beatPulseDelay += levelStatus.beatPulseInitialDelay;
    timeUntilRichPresenceUpdate = -1.f; // immediate update

    // Store the keys/buttons to be pressed to replay and restart after you
    // die.
    using Tid = Config::Tid;
    status.restartInput = Config::getKeyboardBindNames(Tid::Restart);
    status.replayInput = Config::getKeyboardBindNames(Tid::Replay);

    // Format strings to only show the first key to avoid extremely long
    // messages
    int commaPos = status.restartInput.find(',');
    if(commaPos > 0)
    {
        status.restartInput.erase(commaPos);
    }
    commaPos = status.replayInput.find(',');
    if(commaPos > 0)
    {
        status.replayInput.erase(commaPos);
    }

    // Add joystick buttons if any and finalize message
    std::string joystickButton =
        Config::getJoystickBindNames(Joystick::Jid::Restart);
    if(!status.restartInput.empty())
    {
        if(!joystickButton.empty())
        {
            status.restartInput += " OR JOYSTICK " + joystickButton;
        }
        status.restartInput = "PRESS " + status.restartInput + " TO RESTART\n";
    }
    else if(!joystickButton.empty())
    {
        status.restartInput =
            "PRESS JOYSTICK " + joystickButton + " TO RESTART\n";
    }
    else
    {
        status.restartInput = "NO RESTART BUTTON SET\n";
    }
    joystickButton = Config::getJoystickBindNames(Joystick::Jid::Replay);
    if(!status.replayInput.empty())
    {
        if(!joystickButton.empty())
        {
            status.replayInput += " OR JOYSTICK " + joystickButton;
        }
        status.replayInput = "PRESS " + status.replayInput + " TO REPLAY\n";
    }
    else if(!joystickButton.empty())
    {
        status.replayInput =
            "PRESS JOYSTICK " + joystickButton + " TO REPLAY\n";
    }
    else
    {
        status.replayInput = "NO REPLAY BUTTON SET\n";
    }
}

void HexagonGame::death_shakeCamera()
{
    if(window == nullptr)
    {
        return;
    }

    SSVOH_ASSERT(overlayCamera.has_value());
    SSVOH_ASSERT(backgroundCamera.has_value());

    overlayCamera->setView(
        sf::View{{Config::getWidth() / 2.f, Config::getHeight() / 2.f},
            sf::Vector2f(Config::getWidth(), Config::getHeight())});

    backgroundCamera->setCenter(ssvs::zeroVec2f);

    status.cameraShake = 45.f * Config::getCameraShakeMultiplier();
}

void HexagonGame::death_flashEffect()
{
    initFlashEffect(255, 255, 255);
    status.flashEffect = 255;
}

void HexagonGame::death_updateRichPresence()
{
    if(window == nullptr)
    {
        return;
    }

    if(inReplay())
    {
        // Do not update rich presence if watching a replay.
        return;
    }

// TODO (P2): ??? meant for rich presence?
#if 0
    // Gather player's Personal Best
    std::string pbStr = "(";
    if(isPersonalBest)
    {
        pbStr += "New PB!)";
    }
    else
    {
        pbStr += "PB: " +
                 timeFormat(assets.getLocalScore(levelData->getValidatorWithoutPackId(difficultyMult))) +
                 "s)";
    }
#endif

    std::string nameStr = levelData->name;
    nameFormat(nameStr);

    const std::string diffStr = diffFormat(difficultyMult);
    const std::string timeStr = timeFormat(status.getTimeSeconds());

    if(discordManager != nullptr)
    {
        discordManager->set_rich_presence_in_game(
            nameStr + " [x" + diffStr + "]", "Survived " + timeStr + "s", true);
    }
}

[[nodiscard]] HexagonGame::SaveScoreIfNeededResult
HexagonGame::death_saveScoreIfNeeded()
{
    if(window == nullptr)
    {
        return SaveScoreIfNeededResult::NoWindow;
    }

    if(!shouldSaveScore())
    {
        return SaveScoreIfNeededResult::ShouldNotSave;
    }

    const std::string validatorWithoutPackid =
        levelData->getValidatorWithoutPackId(difficultyMult);

    const double score = status.getTimeSeconds();

    const bool isPersonalBest =
        score > assets.getLocalScore(validatorWithoutPackid);

    if(!isPersonalBest)
    {
        return SaveScoreIfNeededResult::NotPersonalBest;
    }

    assets.setLocalScore(validatorWithoutPackid, score);
    return SaveScoreIfNeededResult::PersonalBest;
}

void HexagonGame::death_saveScoreIfNeededAndShowPBEffects()
{
    const SaveScoreIfNeededResult r = death_saveScoreIfNeeded();

    if(r == SaveScoreIfNeededResult::NoWindow)
    {
        return;
    }

    if(r == SaveScoreIfNeededResult::ShouldNotSave ||
        r == SaveScoreIfNeededResult::NotPersonalBest)
    {
        playSoundAbort("gameOver.ogg");
        return;
    }

    SSVOH_ASSERT(r == SaveScoreIfNeededResult::PersonalBest);

    pbText.setString("NEW PERSONAL BEST!");
    mustSpawnPBParticles = true;

    playSoundAbort("personalBest.ogg");
}

void HexagonGame::death(bool mForce)
{
    if(status.hasDied)
    {
        return;
    }

    deathInputIgnore = 10.f;

    playSoundAbort(levelStatus.deathSound);

    runLuaFunctionIfExists<void>("onPreDeath");

    if(!mForce && (Config::getInvincible() || levelStatus.tutorialMode))
    {
        return;
    }

    runLuaFunctionIfExists<void>("onDeath");
    death_shakeCamera();
    death_updateRichPresence();
    stopLevelMusic();

    death_flashEffect();

    status.hasDied = true;

    if(!inReplay())
    {
        const replay_file rf = death_createReplayFile();

        // TODO (P2): for testing
        if(onDeathReplayCreated)
        {
            onDeathReplayCreated(rf);
        }

        ssvu::lo("Replay") << "Attempting to send and save replay...\n";
        death_sendAndSaveReplay(rf);
    }

    death_saveScoreIfNeededAndShowPBEffects(); // Saves local best

    if(window != nullptr && Config::getAutoRestart())
    {
        status.mustStateChange = StateChange::MustRestart;
    }
}

[[nodiscard]] replay_file HexagonGame::death_createReplayFile()
{
    // TODO (P2): for testing
    const std::string rfName = assets.anyLocalProfileActive()
                                   ? assets.getCurrentLocalProfile().getName()
                                   : "no_profile";

    return replay_file{
        ._version{0},
        ._player_name{rfName},
        ._seed{lastSeed},
        ._data{lastReplayData},
        ._pack_id{packId},
        ._level_id{levelId},
        ._first_play{firstPlay},
        ._difficulty_mult{difficultyMult},
        ._played_score{getReplayScore(status)},
    };
}

void HexagonGame::death_sendAndSaveReplay(const replay_file& rf)
{
    const std::optional<compressed_replay_file> crfOpt =
        compress_replay_file(rf);

    if(!crfOpt.has_value())
    {
        ssvu::lo("Replay") << "Failed to compress replay, will not save to "
                              "file or send to server\n";

        return;
    }

    const compressed_replay_file& crf = crfOpt.value();

    // ------------------------------------------------------------------------
    // Send compressed replay to server.
    if(const std::string levelValidator =
            Utils::getLevelValidator(rf._level_id, rf._difficulty_mult);
        !death_sendReplay(levelValidator, crf))
    {
        ssvu::lo("Replay") << "Failure sending replay\n";
    }

    // ------------------------------------------------------------------------
    // Save compressed replay locally.
    if(const std::string filename = Utils::concat(rf.create_filename(), ".z");
        !death_saveReplay(filename, crf))
    {
        ssvu::lo("Replay") << "Failure saving replay\n";
    }
}

[[nodiscard]] bool HexagonGame::death_sendReplay(
    const std::string& levelValidator, const compressed_replay_file& crf)
{
    if(hexagonClient == nullptr ||
        hexagonClient->getState() != HexagonClient::State::LoggedIn_Ready ||
        !Config::getOfficial())
    {
        return false;
    }

    ssvu::lo("Replay") << "Sending compressed replay to server...\n";

    if(!hexagonClient->trySendCompressedReplay(levelValidator, crf))
    {
        ssvu::lo("Replay") << "Could not send compressed replay to server\n";
        return false;
    }

    steamManager->unlock_achievement("a24_onlinescore");
    return true;
}

[[nodiscard]] bool HexagonGame::death_saveReplay(
    std::string filename, const compressed_replay_file& crf)
{
    std::string dirPath =
        "Replays/" + levelId + "/" + diffFormat(difficultyMult) + "x/";
<<<<<<< HEAD
    // Replace invalid characters for windows file paths
    for(const auto c : {':', '*', '?', '"', '<', '>', '|'})
    {
        std::replace(dirPath.begin(), dirPath.end(), c, ' ');
        std::replace(filename.begin(), filename.end(), c, ' ');
    }
=======
>>>>>>> d188a658
    std::filesystem::create_directories(dirPath);
    std::filesystem::path p;
    p /= dirPath;
    p /= filename;

    if(!crf.serialize_to_file(p))
    {
        ssvu::lo("Replay") << "Failed to save new compressed replay file '" << p
                           << "'\n";

        return false;
    }

    ssvu::lo("Replay") << "Successfully saved new compressed replay file '" << p
                       << "'\n";

    return true;
}

[[nodiscard]] std::optional<HexagonGame::GameExecutionResult>
HexagonGame::executeGameUntilDeath(
    const int maxProcessingSeconds, const float timescale)
{
    const HRTimePoint tpBegin = HRClock::now();

    const auto exceededProcessingTime = [&]
    { return hrSecondsSince(tpBegin) > maxProcessingSeconds; };

    while(!status.hasDied)
    {
        update(Config::TIME_STEP, timescale);
        postUpdate();

        if(exceededProcessingTime())
        {
            return std::nullopt;
        }
    }

    return GameExecutionResult{
        .playedTimeSeconds = status.getPlayedAccumulatedFrametimeInSeconds(), //
        .pausedTimeSeconds = status.getPausedAccumulatedFrametimeInSeconds(), //
        .totalTimeSeconds = status.getTotalAccumulatedFrametimeInSeconds(),   //
        .customScore = status.getCustomScore()                                //
    };
}

[[nodiscard]] std::optional<HexagonGame::GameExecutionResult>
HexagonGame::runReplayUntilDeathAndGetScore(const replay_file& mReplayFile,
    const int maxProcessingSeconds, const float timescale)
{
    SSVOH_ASSERT(assets.isValidPackId(mReplayFile._pack_id));
    SSVOH_ASSERT(assets.isValidLevelId(mReplayFile._level_id));

    setLastReplay(mReplayFile);

    newGame(mReplayFile._pack_id, mReplayFile._level_id,
        mReplayFile._first_play, mReplayFile._difficulty_mult,
        /* mExecuteLastReplay */ true);

    return executeGameUntilDeath(maxProcessingSeconds, timescale);
}

void HexagonGame::incrementDifficulty()
{
    playSoundOverride("levelUp.ogg");

    const float signMult = (levelStatus.rotationSpeed > 0.f) ? 1.f : -1.f;

    levelStatus.rotationSpeed += levelStatus.rotationSpeedInc * signMult;

    const auto& rotationSpeedMax(levelStatus.rotationSpeedMax);
    if(std::abs(levelStatus.rotationSpeed) > rotationSpeedMax)
    {
        levelStatus.rotationSpeed = rotationSpeedMax * signMult;
    }

    levelStatus.rotationSpeed *= -1.f;
    status.fastSpin = levelStatus.fastSpin;
}

void HexagonGame::sideChange(unsigned int mSideNumber)
{
    levelStatus.speedMult += levelStatus.speedInc;
    levelStatus.delayMult += levelStatus.delayInc;

    if(levelStatus.rndSideChangesEnabled)
    {
        setSides(mSideNumber);
    }

    mustChangeSides = false;

    playSoundOverride(levelStatus.levelUpSound);
    runLuaFunctionIfExists<void>("onIncrement");
}

[[nodiscard]] bool HexagonGame::shouldSaveScore()
{
    if(!assets.anyLocalProfileActive())
    {
        ssvu::lo("hg::HexagonGame::shouldSaveScore()")
            << "No local profile active, rejecting\n";

        return false;
    }

    if(!Config::isEligibleForScore())
    {
        ssvu::lo("hg::HexagonGame::shouldSaveScore()")
            << "Not saving score - not eligible - "
            << Config::getUneligibilityReason() << '\n';

        return false;
    }

    if(status.scoreInvalid)
    {
        ssvu::lo("hg::HexagonGame::shouldSaveScore()")
            << "Not saving score - score invalidated\n";

        return false;
    }

    if(levelStatus.tutorialMode)
    {
        ssvu::lo("hg::HexagonGame::shouldSaveScore()")
            << "Not saving score - in tutorial mode\n";

        return false;
    }

    if(levelData->unscored)
    {
        ssvu::lo("hg::HexagonGame::shouldSaveScore()")
            << "Not saving score - unscored level\n";

        return false;
    }

    if(inReplay())
    {
        ssvu::lo("hg::HexagonGame::shouldSaveScore()")
            << "Not saving score - currently in replay\n";

        return false;
    }

    return true;
}

#if 0
// TODO (P0): use?
const double score =
    levelStatus.scoreOverridden
        ? lua.readVariable<double>(levelStatus.scoreOverride)
        : status.getTimeSeconds();
#endif

void HexagonGame::goToMenu(bool mSendScores, bool mError)
{
    if(window == nullptr)
    {
        ssvu::lo("hg::HexagonGame::goToMenu")
            << "Attempted to go back to menu without a game window\n";

        return;
    }

    if(audio != nullptr)
    {
        audio->stopSounds();
    }

    ilcLuaTracked.clear();
    ilcLuaTrackedNames.clear();
    ilcLuaTrackedResults.clear();

    if(!mError)
    {
        playSoundOverride("beep.ogg");
    }

    calledDeprecatedFunctions.clear();

    if(mSendScores && !mError)
    {
        saveReplay();
    }

    // Stop infinite feedback from occurring if the error is happening on
    // onUnload.
    if(!mError)
    {
        runLuaFunctionIfExists<void>("onUnload");
    }

    if(fnGoToMenu)
    {
        fnGoToMenu(mError);
    }
}

void HexagonGame::raiseWarning(
    const std::string& mFunctionName, const std::string& mAdditionalInfo)
{
    // Only raise the warning once to avoid redundancy
    if(calledDeprecatedFunctions.contains(mFunctionName))
    {
        return;
    }

    calledDeprecatedFunctions.emplace(mFunctionName);

    // Raise warning to the console
    const std::string errorMsg = Utils::concat("[Lua] WARNING: The function \"",
        mFunctionName, "\" (used in level \"", levelData->name,
        "\") is deprecated. ", mAdditionalInfo);

    std::cout << errorMsg << std::endl;
    ilcCmdLog.emplace_back(Utils::concat("[warning]: ", errorMsg, '\n'));
}

void HexagonGame::addMessage(
    std::string mMessage, double mDuration, bool mSoundToggle)
{
    if(!Config::getShowMessages())
    {
        return;
    }

    Utils::uppercasify(mMessage);

    messageTimeline.append_do(
        [this, mSoundToggle, mMessage]
        {
            if(mSoundToggle)
            {
                playSoundOverride(levelStatus.beepSound);
            }

            messageText.setString(mMessage);
        });

    messageTimeline.append_wait_for_sixths(mDuration);
    messageTimeline.append_do([this] { messageText.setString(""); });
}

void HexagonGame::clearMessages()
{
    messageTimeline.clear();
}

void HexagonGame::setLevelData(
    const LevelData& mLevelData, bool mMusicFirstPlay)
{
    levelData = &mLevelData;

    levelStatus =
        LevelStatus{Config::getMusicSpeedDMSync(), Config::getSpawnDistance()};

    styleData = assets.getStyleData(levelData->packId, levelData->styleId);
    styleData.computeColors();

    musicData = assets.getMusicData(levelData->packId, levelData->musicId);
    musicData.firstPlay = mMusicFirstPlay;
}

[[nodiscard]] const std::string& HexagonGame::getPackId() const noexcept
{
    return levelData->packId;
}

[[nodiscard]] const PackData& HexagonGame::getPackData() const noexcept
{
    return assets.getPackData(getPackId());
}

[[nodiscard]] const std::string&
HexagonGame::getPackDisambiguator() const noexcept
{
    return getPackData().disambiguator;
}

[[nodiscard]] const std::string& HexagonGame::getPackAuthor() const noexcept
{
    return getPackData().author;
}

[[nodiscard]] const std::string& HexagonGame::getPackName() const noexcept
{
    return getPackData().name;
}

[[nodiscard]] int HexagonGame::getPackVersion() const noexcept
{
    return getPackData().version;
}

void HexagonGame::playLevelMusic()
{
    if(shouldPlayMusic())
    {
        const MusicData::Segment segment =
            musicData.playRandomSegment(getPackId(), *audio);

        // TODO (P0): can this actually de-sync replays? beatpulse affects
        // gameplay
        // TODO (P1): problems with addHash in headless mode:
        status.beatPulseDelay += segment.beatPulseDelayOffset;
    }
}

void HexagonGame::playLevelMusicAtTime(float mSeconds)
{
    if(shouldPlayMusic())
    {
        musicData.playSeconds(getPackId(), *audio, mSeconds);
    }
}

void HexagonGame::stopLevelMusic()
{
    if(shouldPlayMusic())
    {
        audio->stopMusic();
    }
}

void HexagonGame::invalidateScore(const std::string& mReason)
{
    if(status.scoreInvalid)
    {
        return;
    }

    status.scoreInvalid = true;
    status.invalidReason = mReason;

    ssvu::lo("HexagonGame::invalidateScore")
        << "Invalidating official game (" << mReason << ")\n";
}

auto HexagonGame::getColorMain() const -> sf::Color
{
    if(Config::getBlackAndWhite())
    {
        return sf::Color(255, 255, 255, styleData.getMainColor().a);
    }

    return styleData.getMainColor();
}

auto HexagonGame::getColorPlayer() const -> sf::Color
{
    if(Config::getBlackAndWhite())
    {
        return sf::Color(255, 255, 255, styleData.getPlayerColor().a);
    }

    return styleData.getPlayerColor();
}

auto HexagonGame::getColorPlayerAdjustedForSwap() const -> sf::Color
{
    if(Config::getBlackAndWhite())
    {
        return sf::Color(255, 255, 255, styleData.getPlayerColor().a);
    }

    if(!Config::getShowSwapBlinkingEffect())
    {
        return getColorPlayer();
    }

    return player.getColorAdjustedForSwap(getColorPlayer());
}

auto HexagonGame::getColorPlayerTrail() const -> sf::Color
{
    return Config::getPlayerTrailHasSwapColor()
               ? getColorPlayerAdjustedForSwap()
               : getColorPlayer();
}

auto HexagonGame::getColorText() const -> sf::Color
{
    if(Config::getBlackAndWhite())
    {
        return sf::Color(255, 255, 255, styleData.getTextColor().a);
    }

    return styleData.getTextColor();
}

auto HexagonGame::getColorCap() const -> sf::Color
{
    if(Config::getBlackAndWhite())
    {
        return sf::Color::Black;
    }

    return styleData.getCapColorResult();
}

auto HexagonGame::getColorWall() const -> sf::Color
{
    if(Config::getBlackAndWhite())
    {
        return sf::Color(255, 255, 255, styleData.getWallColor().a);
    }

    return styleData.getWallColor();
}

[[nodiscard]] float HexagonGame::getMusicDMSyncFactor() const
{
    return std::pow(difficultyMult, 0.12f);
}

[[nodiscard]] float HexagonGame::getOptionalMusicDMSyncFactor() const
{
    return levelStatus.syncMusicToDM ? getMusicDMSyncFactor() : 1.f;
}

void HexagonGame::refreshMusicPitch()
{
    if(audio != nullptr)
    {
        audio->setCurrentMusicPitch(getOptionalMusicDMSyncFactor() *
                                    Config::getMusicSpeedMult() *
                                    levelStatus.musicPitch);
    }
}

void HexagonGame::setSides(unsigned int mSides)
{
    playSoundOverride(levelStatus.beepSound);

    if(mSides < 3)
    {
        mSides = 3;
    }

    levelStatus.sides = mSides;
}

[[nodiscard]] ssvs::GameState& HexagonGame::getGame() noexcept
{
    return game;
}

[[nodiscard]] float HexagonGame::getRadius() const noexcept
{
    return status.radius;
}

[[nodiscard]] const sf::Color& HexagonGame::getColor(int mIdx) const noexcept
{
    return styleData.getColor(mIdx);
}

[[nodiscard]] float HexagonGame::getSpeedMultDM() const noexcept
{
    const auto res = levelStatus.speedMult * (std::pow(difficultyMult, 0.65f));

    if(!levelStatus.hasSpeedMaxLimit())
    {
        return res;
    }

    return (res < levelStatus.speedMax) ? res : levelStatus.speedMax;
}

[[nodiscard]] float HexagonGame::getDelayMultDM() const noexcept
{
    const auto res = levelStatus.delayMult / (std::pow(difficultyMult, 0.10f));

    if(!levelStatus.hasDelayMaxLimit())
    {
        return res;
    }

    return (res < levelStatus.delayMax) ? res : levelStatus.delayMax;
}

[[nodiscard]] float HexagonGame::getRotationSpeed() const noexcept
{
    return levelStatus.rotationSpeed;
}

[[nodiscard]] unsigned int HexagonGame::getSides() const noexcept
{
    return levelStatus.sides;
}

[[nodiscard]] float HexagonGame::getWallSkewLeft() const noexcept
{
    return levelStatus.wallSkewLeft;
}

[[nodiscard]] float HexagonGame::getWallSkewRight() const noexcept
{
    return levelStatus.wallSkewRight;
}

[[nodiscard]] float HexagonGame::getWallAngleLeft() const noexcept
{
    return levelStatus.wallAngleLeft;
}

[[nodiscard]] float HexagonGame::getWallAngleRight() const noexcept
{
    return levelStatus.wallAngleRight;
}

[[nodiscard]] HexagonGameStatus& HexagonGame::getStatus() noexcept
{
    return status;
}

[[nodiscard]] const HexagonGameStatus& HexagonGame::getStatus() const noexcept
{
    return status;
}

[[nodiscard]] LevelStatus& HexagonGame::getLevelStatus()
{
    return levelStatus;
}

[[nodiscard]] HGAssets& HexagonGame::getAssets()
{
    return assets;
}

[[nodiscard]] bool HexagonGame::getInputFocused() const
{
    return inputFocused;
}

[[nodiscard]] float HexagonGame::getPlayerSpeedMult() const
{
    return levelStatus.playerSpeedMult;
}

[[nodiscard]] bool HexagonGame::getInputSwap() const
{
    return inputSwap;
}

[[nodiscard]] int HexagonGame::getInputMovement() const
{
    return inputMovement;
}

[[nodiscard]] bool HexagonGame::inReplay() const noexcept
{
    return activeReplay.has_value();
}

[[nodiscard]] bool HexagonGame::mustReplayInput() const noexcept
{
    return inReplay() && !activeReplay->replayPlayer.done();
}

[[nodiscard]] bool HexagonGame::mustShowReplayUI() const noexcept
{
    return inReplay();
}

[[nodiscard]] float HexagonGame::getSwapCooldown() const noexcept
{
    return std::max(36.f * levelStatus.swapCooldownMult, 8.f);
}

void HexagonGame::performPlayerSwap(const bool mPlaySound)
{
    player.playerSwap();
    runLuaFunctionIfExists<void>("onCursorSwap");

    if(mPlaySound)
    {
        playSoundOverride(getLevelStatus().swapSound);
    }
}

void HexagonGame::performPlayerKill()
{
    const bool fatal =
        !Config::getInvincible() && !getLevelStatus().tutorialMode;

    player.kill(fatal);
    death();
}

} // namespace hg<|MERGE_RESOLUTION|>--- conflicted
+++ resolved
@@ -1055,15 +1055,14 @@
 {
     std::string dirPath =
         "Replays/" + levelId + "/" + diffFormat(difficultyMult) + "x/";
-<<<<<<< HEAD
+
     // Replace invalid characters for windows file paths
     for(const auto c : {':', '*', '?', '"', '<', '>', '|'})
     {
         std::replace(dirPath.begin(), dirPath.end(), c, ' ');
         std::replace(filename.begin(), filename.end(), c, ' ');
     }
-=======
->>>>>>> d188a658
+
     std::filesystem::create_directories(dirPath);
     std::filesystem::path p;
     p /= dirPath;
