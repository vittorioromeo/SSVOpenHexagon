// Copyright (c) 2013-2020 Vittorio Romeo
// License: Academic Free License ("AFL") v. 3.0
// AFL License page: http://opensource.org/licenses/AFL-3.0

#include "SSVOpenHexagon/Global/Assets.hpp"
#include "SSVOpenHexagon/Global/Common.hpp"
#include "SSVOpenHexagon/Core/HexagonGame.hpp"
#include "SSVOpenHexagon/Core/MenuGame.hpp"
#include "SSVOpenHexagon/Online/Online.hpp"
#include "SSVOpenHexagon/Utils/Utils.hpp"

using namespace std;
using namespace sf;
using namespace ssvu;
using namespace ssvs;
using namespace hg::Utils;

namespace hg
{

void HexagonGame::createWall(int mSide, float mThickness,
    const SpeedData& mSpeed, const SpeedData& mCurve, float mHueMod)
{
    walls.emplace_back(*this, centerPos, mSide, mThickness,
        Config::getSpawnDistance(), mSpeed, mCurve);

    walls.back().setHueMod(mHueMod);
}

HexagonGame::HexagonGame(HGAssets& mAssets, GameWindow& mGameWindow)
    : assets(mAssets), window(mGameWindow), player{ssvs::zeroVec2f},
      fpsWatcher(window)
{
    game.onUpdate += [this](FT mFT) { update(mFT); };
    game.onPostUpdate += [this] {
        inputImplLastMovement = inputMovement;
        inputImplBothCWCCW = inputImplCW && inputImplCCW;
    };
    game.onDraw += [this] { draw(); };
    window.onRecreation += [this] { initFlashEffect(); };

    add2StateInput(game, Config::getTriggerRotateCW(), inputImplCW);
    add2StateInput(game, Config::getTriggerRotateCCW(), inputImplCCW);
    add2StateInput(game, Config::getTriggerFocus(), inputFocused);
    add2StateInput(game, Config::getTriggerSwap(), inputSwap);
    game.addInput(
        Config::getTriggerExit(), [this](FT /*unused*/) { goToMenu(); });
    game.addInput(
        Config::getTriggerForceRestart(),
        [this](FT /*unused*/) { status.mustRestart = true; },
        Input::Type::Once);
    game.addInput(
        Config::getTriggerRestart(),
        [this](FT /*unused*/) {
            if(status.hasDied)
            {
                status.mustRestart = true;
            }
        },
        Input::Type::Once);
    game.addInput(
        Config::getTriggerScreenshot(),
        [this](FT /*unused*/) { mustTakeScreenshot = true; },
        Input::Type::Once);
}

void HexagonGame::newGame(
    const string& mId, bool mFirstPlay, float mDifficultyMult)
{
    initFlashEffect();

    firstPlay = mFirstPlay;
    setLevelData(assets.getLevelData(mId), mFirstPlay);
    difficultyMult = mDifficultyMult;

    // Audio cleanup
    assets.stopSounds();
    stopLevelMusic();
    // assets.playSound("go.ogg");
    playLevelMusic();
    assets.musicPlayer.pause();

    auto* current(assets.getMusicPlayer().getCurrent());
    if(current != nullptr)
    {
        current->setPitch(
            (Config::getMusicSpeedDMSync() ? pow(difficultyMult, 0.12f) : 1.f) *
            Config::getMusicSpeedMult());
    }

    // Events cleanup
    messageText.setString("");
    eventTimeline.clear();
    eventTimeline.reset();
    messageTimeline.clear();
    messageTimeline.reset();

    // Manager cleanup
    walls.clear();
    player = CPlayer{ssvs::zeroVec2f};


    // Timeline cleanup
    timeline.clear();
    timeline.reset();
    effectTimelineManager.clear();
    mustChangeSides = false;

    // FPSWatcher reset
    fpsWatcher.reset();
    // if(Config::getOfficial()) fpsWatcher.enable();

    // Reset zoom
    overlayCamera.setView(
        {{Config::getWidth() / 2.f, Config::getHeight() / 2.f},
            sf::Vector2f(Config::getWidth(), Config::getHeight())});
    backgroundCamera.setView(
        {ssvs::zeroVec2f, {Config::getWidth() * Config::getZoomFactor(),
                              Config::getHeight() * Config::getZoomFactor()}});
    backgroundCamera.setRotation(0);

    // Reset skew
    overlayCamera.setSkew(sf::Vector2f{1.f, 1.f});
    backgroundCamera.setSkew(sf::Vector2f{1.f, 1.f});

    // LUA context and game status cleanup
    inputImplCCW = inputImplCW = inputImplBothCWCCW = false;
    status = HexagonGameStatus{};
    if(!mFirstPlay)
    {
        runLuaFunction<void>("onUnload");
    }
    lua = Lua::LuaContext{};
    initLua();
    runLuaFile(levelData->luaScriptPath);
    runLuaFunction<void>("onInit");
    runLuaFunction<void>("onLoad");
    restartId = mId;
    restartFirstTime = false;
    setSides(levelStatus.sides);
}

void HexagonGame::death(bool mForce)
{
    fpsWatcher.disable();
    assets.playSound("death.ogg", SoundPlayer::Mode::Abort);

    if(!mForce && (Config::getInvincible() || levelStatus.tutorialMode))
    {
        return;
    }
    assets.playSound("gameOver.ogg", SoundPlayer::Mode::Abort);

    if(!assets.pIsLocal() && Config::isEligibleForScore())
    {
        Online::trySendDeath();
    }

    status.flashEffect = 255;
    overlayCamera.setView(
        {{Config::getWidth() / 2.f, Config::getHeight() / 2.f},
            sf::Vector2f(Config::getWidth(), Config::getHeight())});
    backgroundCamera.setCenter(ssvs::zeroVec2f);
    shakeCamera(effectTimelineManager, overlayCamera);
    shakeCamera(effectTimelineManager, backgroundCamera);

    status.hasDied = true;
    stopLevelMusic();
    checkAndSaveScore();

    if(Config::getAutoRestart())
    {
        status.mustRestart = true;
    }
}

void HexagonGame::incrementDifficulty()
{
    assets.playSound("levelUp.ogg");

    if(levelStatus.shouldIncrement())
    {
        levelStatus.rotationSpeed +=
            levelStatus.rotationSpeedInc * getSign(levelStatus.rotationSpeed);
    }

    levelStatus.rotationSpeed *= -1.f;

    const auto& rotationSpeedMax(levelStatus.rotationSpeedMax);
    if(status.fastSpin < 0 && abs(levelStatus.rotationSpeed) > rotationSpeedMax)
    {
        levelStatus.rotationSpeed =
            rotationSpeedMax * getSign(levelStatus.rotationSpeed);
    }

    status.fastSpin = levelStatus.fastSpin;
}

void HexagonGame::sideChange(unsigned int mSideNumber)
{
    runLuaFunction<void>("onIncrement");

    if(levelStatus.shouldIncrement())
    {
        levelStatus.speedMult += levelStatus.speedInc;
        levelStatus.delayMult += levelStatus.delayInc;
    }

    if(levelStatus.rndSideChangesEnabled)
    {
        setSides(mSideNumber);
    }
    mustChangeSides = false;
}

void HexagonGame::checkAndSaveScore()
{
    if(Config::getInvincible())
    {
        lo("hg::HexagonGame::checkAndSaveScore()")
            << "Not saving score - invincibility on\n";
        return;
    }

    if(assets.pIsLocal())
    {
        string localValidator{getLocalValidator(levelData->id, difficultyMult)};
        if(assets.getLocalScore(localValidator) < status.currentTime)
        {
            assets.setLocalScore(localValidator, status.currentTime);
        }
        assets.saveCurrentLocalProfile();
    }
    else
    {
        if(status.scoreInvalid || !Config::isEligibleForScore())
        {
            lo("hg::HexagonGame::checkAndSaveScore()")
                << "Not sending/saving score - not eligible\n"
                << Config::getUneligibilityReason() << "\n";
            return;
        }
        if(status.currentTime < 8)
        {
            lo("hg::HexagonGame::checkAndSaveScore()")
                << "Not sending score - less than 8 seconds\n";
            return;
        }
        Online::trySendScore(levelData->id, difficultyMult, status.currentTime);
    }
}

void HexagonGame::goToMenu(bool mSendScores)
{
    assets.stopSounds();
    assets.playSound("beep.ogg");
    fpsWatcher.disable();

    if(mSendScores && !status.hasDied)
    {
        checkAndSaveScore();
    }
    runLuaFunction<void>("onUnload");
    window.setGameState(mgPtr->getGame());
    mgPtr->init();
}

void HexagonGame::changeLevel(const string& mId, bool mFirstTime)
{
    newGame(mId, mFirstTime, difficultyMult);
}

void HexagonGame::addMessage(const string& mMessage, float mDuration)
{
    messageTimeline.append<Do>([&, mMessage] {
        assets.playSound("beep.ogg");
        messageText.setString(mMessage);
    });
    messageTimeline.append<Wait>(mDuration);
    messageTimeline.append<Do>([=] { messageText.setString(""); });
}
<<<<<<< HEAD
void HexagonGame::clearMessages() 
{
    messageTimeline.clear();
}
=======

>>>>>>> 317225d6
void HexagonGame::setLevelData(
    const LevelData& mLevelData, bool mMusicFirstPlay)
{
    levelData = &mLevelData;
    levelStatus = LevelStatus{};
    styleData = assets.getStyleData(levelData->styleId);
    musicData = assets.getMusicData(levelData->musicId);
    musicData.firstPlay = mMusicFirstPlay;
}

void HexagonGame::playLevelMusic()
{
    if(!Config::getNoMusic())
    {
        musicData.playRandomSegment(assets);
    }
}

<<<<<<< HEAD
void HexagonGame::playLevelMusicAtTime(float mSeconds)
{
    if(!Config::getNoMusic())
    {
        musicData.playSeconds(assets, mSeconds);
    }
}

=======
>>>>>>> 317225d6
void HexagonGame::stopLevelMusic()
{
    if(!Config::getNoMusic())
    {
        assets.stopMusics();
    }
}

void HexagonGame::invalidateScore()
{
    status.scoreInvalid = true;
    lo("HexagonGame::invalidateScore")
        << "Too much slowdown, invalidating official game\n";
}

auto HexagonGame::getColorMain() const -> Color
{
    if(Config::getBlackAndWhite())
    {
        //			if(status.drawing3D) return Color{255, 255, 255,
        // status.overrideColor.a};
        return Color(255, 255, 255, styleData.getMainColor().a);
    }
    //	else if(status.drawing3D) return status.overrideColor;
    {
        return styleData.getMainColor();
    }
}

void HexagonGame::setSides(unsigned int mSides)
{
    assets.playSound("beep.ogg");
    if(mSides < 3)
    {
        mSides = 3;
    }
    levelStatus.sides = mSides;
}

} // namespace hg<|MERGE_RESOLUTION|>--- conflicted
+++ resolved
@@ -279,14 +279,12 @@
     messageTimeline.append<Wait>(mDuration);
     messageTimeline.append<Do>([=] { messageText.setString(""); });
 }
-<<<<<<< HEAD
+
 void HexagonGame::clearMessages() 
 {
     messageTimeline.clear();
 }
-=======
-
->>>>>>> 317225d6
+
 void HexagonGame::setLevelData(
     const LevelData& mLevelData, bool mMusicFirstPlay)
 {
@@ -305,7 +303,6 @@
     }
 }
 
-<<<<<<< HEAD
 void HexagonGame::playLevelMusicAtTime(float mSeconds)
 {
     if(!Config::getNoMusic())
@@ -314,8 +311,6 @@
     }
 }
 
-=======
->>>>>>> 317225d6
 void HexagonGame::stopLevelMusic()
 {
     if(!Config::getNoMusic())
