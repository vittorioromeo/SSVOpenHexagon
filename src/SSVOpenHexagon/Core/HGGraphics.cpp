--- conflicted
+++ resolved
@@ -305,12 +305,8 @@
     else
     {
         // Alternative scoring
-<<<<<<< HEAD
-        timeText.setString(lua.readVariable<string>(levelStatus.scoreOverride));
-=======
         timeText.setString(
             lua.readVariable<std::string>(levelStatus.scoreOverride));
->>>>>>> a1db6b2a
     }
 
     const auto getScaledCharacterSize = [&](const float size) {
