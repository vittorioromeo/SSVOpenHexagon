--- conflicted
+++ resolved
@@ -262,8 +262,6 @@
             os << status.replayInput;
         }
 
-<<<<<<< HEAD
-=======
         if(calledDeprecatedFunctions.size() > 1)
         {
             os << calledDeprecatedFunctions.size()
@@ -274,8 +272,6 @@
             os << "1 WARNING RAISED (CHECK CONSOLE)\n";
         }
 
-
->>>>>>> 88dc3b52
         const auto& trackedVariables(levelStatus.trackedVariables);
         if(Config::getShowTrackedVariables() && !trackedVariables.empty())
         {
