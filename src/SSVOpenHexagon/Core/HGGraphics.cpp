--- conflicted
+++ resolved
@@ -12,10 +12,6 @@
 #include "SSVOpenHexagon/Global/Imgui.hpp"
 
 #include "SSVOpenHexagon/Utils/Color.hpp"
-<<<<<<< HEAD
-#include "SSVOpenHexagon/Utils/Letterbox.hpp"
-=======
->>>>>>> 0355d38c
 #include "SSVOpenHexagon/Utils/String.hpp"
 
 #include "SSVStart/Utils/SFML.hpp"
@@ -63,14 +59,11 @@
     const auto getRenderStates = [this](
                                      const RenderStage rs) -> sf::RenderStates
     {
-<<<<<<< HEAD
-=======
         if(!Config::getShaders())
         {
             return sf::RenderStates::Default;
         }
 
->>>>>>> 0355d38c
         const std::optional<std::size_t> fragmentShaderId =
             status.fragmentShaderIds[static_cast<std::size_t>(rs)];
 
@@ -112,7 +105,7 @@
 
     if(!Config::getNoBackground())
     {
-        window->setView(getLetterboxView(backgroundCamera->apply(), 1440, 900));
+        window->setView(backgroundCamera->apply());
 
         backgroundTris.clear();
 
@@ -125,7 +118,7 @@
         render(backgroundTris, getRenderStates(RenderStage::BackgroundTris));
     }
 
-    window->setView(getLetterboxView(backgroundCamera->apply(), 1440, 900));
+    window->setView(backgroundCamera->apply());
 
     wallQuads3D.clear();
     pivotQuads3D.clear();
@@ -280,7 +273,7 @@
     render(pivotQuads, getRenderStates(RenderStage::PivotQuads));
     render(playerTris, getRenderStates(RenderStage::PlayerTris));
 
-    window->setView(getLetterboxView(overlayCamera->apply(), 1440, 900));
+    window->setView(overlayCamera->apply());
 
     drawParticles();
     drawText();
@@ -333,11 +326,7 @@
     SSVOH_ASSERT(overlayCamera.has_value());
 
     sf::RenderWindow& renderWindow = window->getRenderWindow();
-<<<<<<< HEAD
-    window->setView(getLetterboxView(renderWindow.getDefaultView(), 1440, 900));
-=======
     window->setView(renderWindow.getDefaultView());
->>>>>>> 0355d38c
 
     Imgui::render(*window);
 }
