--- conflicted
+++ resolved
@@ -100,11 +100,7 @@
 
     if(!Config::getNoBackground())
     {
-<<<<<<< HEAD
         window->setView(getLetterboxView(backgroundCamera->apply(), 1440, 900));
-=======
-        window->setView(backgroundCamera->apply());
->>>>>>> 7827dd8d
 
         backgroundTris.clear();
 
@@ -117,11 +113,7 @@
         render(backgroundTris, getRenderStates(RenderStage::BackgroundTris));
     }
 
-<<<<<<< HEAD
     window->setView(getLetterboxView(backgroundCamera->apply(), 1440, 900));
-=======
-    window->setView(backgroundCamera->apply());
->>>>>>> 7827dd8d
 
     wallQuads3D.clear();
     pivotQuads3D.clear();
@@ -270,11 +262,7 @@
     render(pivotQuads, getRenderStates(RenderStage::PivotQuads));
     render(playerTris, getRenderStates(RenderStage::PlayerTris));
 
-<<<<<<< HEAD
     window->setView(getLetterboxView(overlayCamera->apply(), 1440, 900));
-=======
-    window->setView(overlayCamera->apply());
->>>>>>> 7827dd8d
 
     drawParticles();
     drawText();
@@ -325,13 +313,9 @@
     }
 
     SSVOH_ASSERT(overlayCamera.has_value());
-<<<<<<< HEAD
+
     sf::RenderWindow& renderWindow = window->getRenderWindow();
-    renderWindow.setView(
-        getLetterboxView(renderWindow.getDefaultView(), 1440, 900));
-=======
-    window->setView(window->getRenderWindow().getDefaultView());
->>>>>>> 7827dd8d
+    window->setView(getLetterboxView(renderWindow.getDefaultView(), 1440, 900));
 
     Imgui::render(*window);
 }
@@ -557,19 +541,11 @@
     }
 
     messageText.setCharacterSize(getScaledCharacterSize(32.f));
-<<<<<<< HEAD
     messageText.setOrigin({ssvs::getGlobalWidth(messageText) / 2.f, 0.f});
 
     const float growth = std::sin(pbTextGrowth);
     pbText.setCharacterSize(getScaledCharacterSize(64.f) + growth * 10.f);
     pbText.setOrigin({ssvs::getGlobalWidth(pbText) / 2.f, 0.f});
-=======
-    messageText.setOrigin({ssvs::getGlobalWidth(messageText) / 2.f, 0});
-
-    const float growth = std::sin(pbTextGrowth);
-    pbText.setCharacterSize(getScaledCharacterSize(64.f) + growth * 10.f);
-    pbText.setOrigin({ssvs::getGlobalWidth(pbText) / 2.f, 0});
->>>>>>> 7827dd8d
 
     // ------------------------------------------------------------------------
     if(mustShowReplayUI())
