// Copyright (c) 2013-2020 Vittorio Romeo
// License: Academic Free License ("AFL") v. 3.0
// AFL License page: http://opensource.org/licenses/AFL-3.0

#include "SSVOpenHexagon/Global/Assets.hpp"
#include "SSVOpenHexagon/Utils/Utils.hpp"
#include "SSVOpenHexagon/Utils/Color.hpp"
#include "SSVOpenHexagon/Core/HexagonGame.hpp"

using namespace std;
using namespace sf;
using namespace ssvs;
using namespace hg::Utils;
using namespace ssvu;

namespace hg
{

void HexagonGame::draw()
{
    styleData.computeColors(levelStatus);

    window.clear(Color::Black);

    if(!status.hasDied)
    {
        if(levelStatus.cameraShake > 0)
        {
            const sf::Vector2f shake(
                getRndI(-levelStatus.cameraShake, levelStatus.cameraShake),
                getRndI(-levelStatus.cameraShake, levelStatus.cameraShake));

<<<<<<< HEAD
            backgroundCamera.setCenter(levelStatus.camPos+shake);
            overlayCamera.setCenter(sf::Vector2f{Config::getWidth() / 2.f,
                                                 Config::getHeight() / 2.f});
        }
        else
        {
            backgroundCamera.setCenter(levelStatus.camPos);
            overlayCamera.setCenter(sf::Vector2f{Config::getWidth() / 2.f, Config::getHeight() / 2.f});
=======
            backgroundCamera.setCenter(shake);
            overlayCamera.setCenter(
                shake + sf::Vector2f{Config::getWidth() / 2.f,
                            Config::getHeight() / 2.f});
        }
        else
        {
            backgroundCamera.setCenter(ssvs::zeroVec2f);
            overlayCamera.setCenter(sf::Vector2f{
                Config::getWidth() / 2.f, Config::getHeight() / 2.f});
>>>>>>> 40791d1d
        }
    }

    if(!Config::getNoBackground())
    {
        backgroundCamera.apply();
        styleData.drawBackground(window, ssvs::zeroVec2f, levelStatus, styleData);
    }

    backgroundCamera.apply();

    wallQuads3D.clear();
    playerTris3D.clear();
    wallQuads.clear();
    playerTris.clear();
    capTris.clear();

    for(CWall& w : walls)
    {
        w.draw(*this);
    }

    if(status.started)
    {
        player.draw(*this, styleData.getCapColorResult(), levelStatus, styleData);
    }

    if(Config::get3D())
    {
        const auto depth(styleData._3dDepth);
        const auto numWallQuads(wallQuads.size());
        const auto numPlayerTris(playerTris.size());

        wallQuads3D.reserve(numWallQuads * depth);
        playerTris3D.reserve(numPlayerTris * depth);

        const float effect{
            styleData._3dSkew * Config::get3DMultiplier() * status.pulse3D};

        const sf::Vector2f skew{1.f, 1.f + effect};
        backgroundCamera.setSkew(skew);

        const auto radRot(
            ssvu::toRad(backgroundCamera.getRotation()) + (ssvu::pi / 2.f));
        const auto sinRot(std::sin(radRot));
        const auto cosRot(std::cos(radRot));

        for(std::size_t i = 0; i < depth; ++i)
        {
            wallQuads3D.unsafe_emplace_other(wallQuads);
        }

        for(std::size_t i = 0; i < depth; ++i)
        {
            playerTris3D.unsafe_emplace_other(playerTris);
        }

        for(auto j(0); j < depth; ++j)
        {
            const float i(depth - j - 1);

            const float offset(styleData._3dSpacing *
                               (float(i + 1.f) * styleData._3dPerspectiveMult) *
                               (effect * 3.6f) * 1.4f);

            sf::Vector2f newPos(offset * cosRot, offset * sinRot);

            status.overrideColor = getColorDarkened(
                styleData.get3DOverrideColor(), styleData._3dDarkenMult);
            status.overrideColor.a /= styleData._3dAlphaMult;
            status.overrideColor.a -= i * styleData._3dAlphaFalloff;

            for(std::size_t k = j * numWallQuads; k < (j + 1) * numWallQuads;
                ++k)
            {
                wallQuads3D[k].position += newPos;
                wallQuads3D[k].color = status.overrideColor;
            }

            for(std::size_t k = j * numPlayerTris; k < (j + 1) * numPlayerTris;
                ++k)
            {
                playerTris3D[k].position += newPos;
                playerTris3D[k].color = status.overrideColor;
            }
        }
    }

    render(wallQuads3D);
    render(playerTris3D);
    render(wallQuads);
    render(playerTris);
    render(capTris);

    overlayCamera.apply();
    drawText();

    if(Config::getFlash())
    {
        render(flashPolygon);
    }

    if(mustTakeScreenshot)
    {
        window.saveScreenshot("screenshot.png");
        mustTakeScreenshot = false;
    }
}

void HexagonGame::initFlashEffect()
{
    flashPolygon.clear();
    flashPolygon.emplace_back(
        sf::Vector2f{-100.f, -100.f}, Color{255, 255, 255, 0});
    flashPolygon.emplace_back(sf::Vector2f{Config::getWidth() + 100.f, -100.f},
        Color{255, 255, 255, 0});
    flashPolygon.emplace_back(
        sf::Vector2f{Config::getWidth() + 100.f, Config::getHeight() + 100.f},
        Color{255, 255, 255, 0});
    flashPolygon.emplace_back(sf::Vector2f{-100.f, Config::getHeight() + 100.f},
        Color{255, 255, 255, 0});
}

void HexagonGame::updateText()
{
    os.str("");

    if(Config::getShowFPS())
    {
        os << "FPS: " << window.getFPS() << "\n";
    }

    if(status.started)
    {
        os << "time: " << toStr(status.currentTime).substr(0, 5) << "\n";
    }

    if(levelStatus.tutorialMode)
    {
        os << "tutorial mode\n";
    }
    else if(Config::getOfficial())
    {
        os << "official mode\n";
    }

    if(Config::getDebug())
    {
        os << "debug mode\n";
    }

    if(status.started)
    {
        if(levelStatus.swapEnabled)
        {
            os << "swap enabled\n";
        }

        if(Config::getInvincible())
        {
            os << "invincibility on\n";
        }

        if(status.scoreInvalid)
        {
            os << "score invalidated (performance issues)\n";
        }

        if(status.hasDied)
        {
            os << "press r to restart\n";
        }

        const auto& trackedVariables(levelStatus.trackedVariables);
        if(Config::getShowTrackedVariables() && !trackedVariables.empty())
        {
            os << "\n";
            for(const auto& t : trackedVariables)
            {
                if(!lua.doesVariableExist(t.variableName))
                {
                    continue;
                }
                string var{lua.readVariable<string>(t.variableName)};
                os << t.displayName << ": " << var << "\n";
            }
        }
    }
    else
    {
        os << "rotate to start\n";
        messageText.setString("rotate to start");
    }

    os.flush();

    text.setString(os.str());
    text.setCharacterSize(
        ssvu::toNum<unsigned int>(25.f / Config::getZoomFactor()));
    text.setOrigin(0, 0);

    messageText.setCharacterSize(
        ssvu::toNum<unsigned int>(38.f / Config::getZoomFactor()));
    messageText.setOrigin(getGlobalWidth(messageText) / 2.f, 0);
}

void HexagonGame::drawText()
{
    Color offsetColor{getColor(1)};
    if(Config::getBlackAndWhite())
    {
        offsetColor = Color::Black;
    }

    if(Config::getDrawTextOutlines())
    {
        text.setFillColor(offsetColor);
        for(const auto& o : txt_offsets)
        {
            text.setPosition(txt_pos + sf::Vector2f{o.x, o.y});
            render(text);
        }
    }

    text.setFillColor(getColorMain());
    text.setPosition(txt_pos);
    render(text);

    if(messageText.getString() == "")
    {
        return;
    }

    if(Config::getDrawTextOutlines())
    {
        messageText.setFillColor(offsetColor);
        for(const auto& o : txt_offsets)
        {
            messageText.setPosition(sf::Vector2f{Config::getWidth() / 2.f,
                                        Config::getHeight() / 6.f} +
                                    sf::Vector2f{o.x, o.y});
            render(messageText);
        }
    }

    messageText.setPosition(
        sf::Vector2f{Config::getWidth() / 2.f, Config::getHeight() / 6.f});
    messageText.setFillColor(getColorMain());
    render(messageText);
}

} // namespace hg<|MERGE_RESOLUTION|>--- conflicted
+++ resolved
@@ -30,34 +30,23 @@
                 getRndI(-levelStatus.cameraShake, levelStatus.cameraShake),
                 getRndI(-levelStatus.cameraShake, levelStatus.cameraShake));
 
-<<<<<<< HEAD
-            backgroundCamera.setCenter(levelStatus.camPos+shake);
-            overlayCamera.setCenter(sf::Vector2f{Config::getWidth() / 2.f,
-                                                 Config::getHeight() / 2.f});
-        }
-        else
-        {
-            backgroundCamera.setCenter(levelStatus.camPos);
-            overlayCamera.setCenter(sf::Vector2f{Config::getWidth() / 2.f, Config::getHeight() / 2.f});
-=======
-            backgroundCamera.setCenter(shake);
-            overlayCamera.setCenter(
-                shake + sf::Vector2f{Config::getWidth() / 2.f,
-                            Config::getHeight() / 2.f});
-        }
-        else
-        {
-            backgroundCamera.setCenter(ssvs::zeroVec2f);
+            backgroundCamera.setCenter(levelStatus.camPos + shake);
             overlayCamera.setCenter(sf::Vector2f{
                 Config::getWidth() / 2.f, Config::getHeight() / 2.f});
->>>>>>> 40791d1d
+        }
+        else
+        {
+            backgroundCamera.setCenter(levelStatus.camPos);
+            overlayCamera.setCenter(sf::Vector2f{
+                Config::getWidth() / 2.f, Config::getHeight() / 2.f});
         }
     }
 
     if(!Config::getNoBackground())
     {
         backgroundCamera.apply();
-        styleData.drawBackground(window, ssvs::zeroVec2f, levelStatus, styleData);
+        styleData.drawBackground(
+            window, ssvs::zeroVec2f, levelStatus, styleData);
     }
 
     backgroundCamera.apply();
@@ -75,7 +64,8 @@
 
     if(status.started)
     {
-        player.draw(*this, styleData.getCapColorResult(), levelStatus, styleData);
+        player.draw(
+            *this, styleData.getCapColorResult(), levelStatus, styleData);
     }
 
     if(Config::get3D())
