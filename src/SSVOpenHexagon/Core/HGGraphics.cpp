// Copyright (c) 2013-2020 Vittorio Romeo
// License: Academic Free License ("AFL") v. 3.0
// AFL License page: https://opensource.org/licenses/AFL-3.0

#include "SSVOpenHexagon/Core/HexagonGame.hpp"

#include "SSVOpenHexagon/Components/CWall.hpp"

#include "SSVOpenHexagon/Global/Assert.hpp"
#include "SSVOpenHexagon/Global/Assets.hpp"
#include "SSVOpenHexagon/Global/Config.hpp"
#include "SSVOpenHexagon/Global/Imgui.hpp"

#include "SSVOpenHexagon/Utils/Color.hpp"
#include "SSVOpenHexagon/Utils/Letterbox.hpp"
#include "SSVOpenHexagon/Utils/String.hpp"

#include "SSVStart/Utils/SFML.hpp"

#include <SFML/Config.hpp>

#include <SSVStart/Utils/Vector2.hpp>
#include <SSVStart/Utils/SFML.hpp>

#include <SSVUtils/Core/Log/Log.hpp>
#include <SSVUtils/Core/Utils/Rnd.hpp>

#include <SFML/Graphics/Shader.hpp>
#include <SFML/Graphics/RenderTexture.hpp>

namespace hg {

[[nodiscard]] static std::string formatTime(const double x)
{
    return ssvu::toStr(std::floor(x * 1000) / 1000.f);
}

void HexagonGame::render(
    sf::Drawable& mDrawable, const sf::RenderStates& mStates)
{
    if(window == nullptr)
    {
        ssvu::lo("hg::HexagonGame::render")
            << "Attempted to render without a game window\n";

        return;
    }

    window->draw(mDrawable, mStates);
}

void HexagonGame::draw()
{
    if(window == nullptr)
    {
        return;
    }

    const auto getRenderStates = [this](
                                     const RenderStage rs) -> sf::RenderStates
    {
        const std::optional<std::size_t> fragmentShaderId =
            status.fragmentShaderIds[static_cast<std::size_t>(rs)];

        if(!fragmentShaderId.has_value())
        {
            return sf::RenderStates::Default;
        }

        runLuaFunctionIfExists<int>("onRenderStage", static_cast<int>(rs));
        return sf::RenderStates{assets.getShaderByShaderId(*fragmentShaderId)};
    };

    SSVOH_ASSERT(backgroundCamera.has_value());
    SSVOH_ASSERT(overlayCamera.has_value());

    window->clear(sf::Color::Black);

    if(!status.hasDied)
    {
        if(levelStatus.cameraShake > 0.f)
        {
            const sf::Vector2f shake(ssvu::getRndR(-levelStatus.cameraShake,
                                         levelStatus.cameraShake),
                ssvu::getRndR(
                    -levelStatus.cameraShake, levelStatus.cameraShake));

            backgroundCamera->setCenter(shake);
            overlayCamera->setCenter(
                shake + sf::Vector2f{Config::getWidth() / 2.f,
                            Config::getHeight() / 2.f});
        }
        else
        {
            backgroundCamera->setCenter(ssvs::zeroVec2f);
            overlayCamera->setCenter(sf::Vector2f{
                Config::getWidth() / 2.f, Config::getHeight() / 2.f});
        }
    }

    if(!Config::getNoBackground())
    {
        window->setView(getLetterboxView(backgroundCamera->apply(), 1440, 900));

        backgroundTris.clear();

        styleData.drawBackground(backgroundTris, ssvs::zeroVec2f,
            levelStatus.sides,
            Config::getDarkenUnevenBackgroundChunk() &&
                levelStatus.darkenUnevenBackgroundChunk,
            Config::getBlackAndWhite());

        render(backgroundTris, getRenderStates(RenderStage::BackgroundTris));
    }

    window->setView(getLetterboxView(backgroundCamera->apply(), 1440, 900));

    wallQuads3D.clear();
    pivotQuads3D.clear();
    playerTris3D.clear();
    wallQuads.clear();
    pivotQuads.clear();
    playerTris.clear();
    capTris.clear();

    // Reserve right amount of memory for all walls and custom walls
    wallQuads.reserve_more(4 * walls.size() + 4 * cwManager.count());

    for(CWall& w : walls)
    {
        w.draw(getColorWall(), wallQuads);
    }

    cwManager.draw(wallQuads);

    if(status.started)
    {
        player.draw(getSides(), getColorMain(), getColorPlayer(), pivotQuads,
            capTris, playerTris, getColorCap(), Config::getAngleTiltIntensity(),
            Config::getShowSwapBlinkingEffect());
    }

    if(Config::get3D())
    {
        const float depth(styleData._3dDepth);
        const std::size_t numWallQuads(wallQuads.size());
        const std::size_t numPivotQuads(pivotQuads.size());
        const std::size_t numPlayerTris(playerTris.size());

        wallQuads3D.reserve(numWallQuads * depth);
        pivotQuads3D.reserve(numPivotQuads * depth);
        playerTris3D.reserve(numPlayerTris * depth);

        const float effect{
            styleData._3dSkew * Config::get3DMultiplier() * status.pulse3D};

        const sf::Vector2f skew{1.f, 1.f + effect};
        backgroundCamera->setSkew(skew);

        const float radRot(
            ssvu::toRad(backgroundCamera->getRotation()) + (ssvu::pi / 2.f));
        const float sinRot(std::sin(radRot));
        const float cosRot(std::cos(radRot));

        for(std::size_t i = 0; i < depth; ++i)
        {
            wallQuads3D.unsafe_emplace_other(wallQuads);
            pivotQuads3D.unsafe_emplace_other(pivotQuads);
            playerTris3D.unsafe_emplace_other(playerTris);
        }

        const auto adjustAlpha = [&](sf::Color& c, const float i)
        {
            SSVOH_ASSERT(styleData._3dAlphaMult != 0.f);

            const float newAlpha =
                (static_cast<float>(c.a) / styleData._3dAlphaMult) -
                i * styleData._3dAlphaFalloff;

            c.a = Utils::componentClamp(newAlpha);
        };

        for(int j(0); j < static_cast<int>(depth); ++j)
        {
            const float i(depth - j - 1);

            const float offset(styleData._3dSpacing *
                               (float(i + 1.f) * styleData._3dPerspectiveMult) *
                               (effect * 3.6f) * 1.4f);

            const sf::Vector2f newPos(offset * cosRot, offset * sinRot);

            sf::Color overrideColor;

            if(!Config::getBlackAndWhite())
            {
                overrideColor = Utils::getColorDarkened(
                    styleData.get3DOverrideColor(), styleData._3dDarkenMult);
            }
            else
            {
                overrideColor = Utils::getColorDarkened(
                    sf::Color(255, 255, 255, styleData.getMainColor().a),
                    styleData._3dDarkenMult);
            }
            adjustAlpha(overrideColor, i);

            // Draw pivot layers
            for(std::size_t k = j * numPivotQuads; k < (j + 1) * numPivotQuads;
                ++k)
            {
                pivotQuads3D[k].position += newPos;
                pivotQuads3D[k].color = overrideColor;
            }

            if(styleData.get3DOverrideColor() == styleData.getMainColor())
            {
                overrideColor = Utils::getColorDarkened(
                    getColorWall(), styleData._3dDarkenMult);

                adjustAlpha(overrideColor, i);
            }

            // Draw wall layers
            for(std::size_t k = j * numWallQuads; k < (j + 1) * numWallQuads;
                ++k)
            {
                wallQuads3D[k].position += newPos;
                wallQuads3D[k].color = overrideColor;
            }

            // Apply player color if no 3D override is present.
            if(styleData.get3DOverrideColor() == styleData.getMainColor())
            {
                overrideColor = Utils::getColorDarkened(
                    getColorPlayer(), styleData._3dDarkenMult);

                adjustAlpha(overrideColor, i);
            }

            // Draw player layers
            for(std::size_t k = j * numPlayerTris; k < (j + 1) * numPlayerTris;
                ++k)
            {
                playerTris3D[k].position += newPos;
                playerTris3D[k].color = overrideColor;
            }
        }
    }

    render(wallQuads3D, getRenderStates(RenderStage::WallQuads3D));
    render(pivotQuads3D, getRenderStates(RenderStage::PivotQuads3D));
    render(playerTris3D, getRenderStates(RenderStage::PlayerTris3D));

    if(Config::getShowPlayerTrail() && status.showPlayerTrail)
    {
        drawTrailParticles();
    }

<<<<<<< HEAD
    render(wallQuads, getRenderStates(RenderStage::WallQuads));
    render(capTris, getRenderStates(RenderStage::CapTris));
    render(pivotQuads, getRenderStates(RenderStage::PivotQuads));
    render(playerTris, getRenderStates(RenderStage::PlayerTris));
=======
    if(Config::getShowSwapParticles())
    {
        drawSwapParticles();
    }

    render(wallQuads);
    render(capTris);
    render(pivotQuads);
    render(playerTris);
>>>>>>> d96f8d4a

    window->setView(getLetterboxView(overlayCamera->apply(), 1440, 900));

    drawParticles();
    drawText();

    // ------------------------------------------------------------------------
    // Draw key icons.
    if(Config::getShowKeyIcons() || mustShowReplayUI())
    {
        drawKeyIcons();
    }

    // ------------------------------------------------------------------------
    // Draw level info.
    if(Config::getShowLevelInfo() || mustShowReplayUI())
    {
        drawLevelInfo();
    }

    // ------------------------------------------------------------------------
    if(Config::getFlash())
    {
        render(flashPolygon);
    }

    if(mustTakeScreenshot)
    {
        if(window != nullptr)
        {
            window->saveScreenshot("screenshot.png");
        }

        mustTakeScreenshot = false;
    }

    drawImguiLuaConsole();
}

void HexagonGame::drawImguiLuaConsole()
{
    if(window == nullptr)
    {
        return;
    }

    if(!ilcShowConsole)
    {
        return;
    }

    SSVOH_ASSERT(overlayCamera.has_value());

    sf::RenderWindow& renderWindow = window->getRenderWindow();
    window->setView(getLetterboxView(renderWindow.getDefaultView(), 1440, 900));

    Imgui::render(*window);
}

void HexagonGame::initFlashEffect(int r, int g, int b)
{
    flashPolygon.clear();

    const sf::Color color{static_cast<sf::Uint8>(r), static_cast<sf::Uint8>(g),
        static_cast<sf::Uint8>(b), 0};

    flashPolygon.emplace_back(sf::Vector2f{-100.f, -100.f}, color);

    flashPolygon.emplace_back(
        sf::Vector2f{Config::getWidth() + 100.f, -100.f}, color);

    flashPolygon.emplace_back(
        sf::Vector2f{Config::getWidth() + 100.f, Config::getHeight() + 100.f},
        color);

    flashPolygon.emplace_back(
        sf::Vector2f{-100.f, Config::getHeight() + 100.f}, color);
}

void HexagonGame::drawKeyIcons()
{
    constexpr sf::Uint8 offOpacity = 90;
    constexpr sf::Uint8 onOpacity = 255;

    const sf::Color colorText = getColorText();

    const sf::Color offColor{colorText.r, colorText.g, colorText.b, offOpacity};
    const sf::Color onColor{colorText.r, colorText.g, colorText.b, onOpacity};

    keyIconLeft.setColor((getInputMovement() == -1) ? onColor : offColor);
    keyIconRight.setColor((getInputMovement() == 1) ? onColor : offColor);
    keyIconFocus.setColor(getInputFocused() ? onColor : offColor);
    keyIconSwap.setColor(getInputSwap() ? onColor : offColor);

    render(keyIconLeft);
    render(keyIconRight);
    render(keyIconFocus);
    render(keyIconSwap);

    // ------------------------------------------------------------------------

    if(mustShowReplayUI())
    {
        replayIcon.setColor(onColor);
        render(replayIcon);
    }
}

void HexagonGame::drawLevelInfo()
{
    render(levelInfoRectangle);
    render(levelInfoTextLevel);
    render(levelInfoTextPack);
    render(levelInfoTextAuthor);
    render(levelInfoTextBy);
    render(levelInfoTextDM);
}

void HexagonGame::drawParticles()
{
    for(Particle& p : particles)
    {
        render(p.sprite);
    }
}

void HexagonGame::drawTrailParticles()
{
    for(TrailParticle& p : trailParticles)
    {
        render(p.sprite);
    }
}

void HexagonGame::drawSwapParticles()
{
    for(SwapParticle& p : swapParticles)
    {
        render(p.sprite);
    }
}

void HexagonGame::updateText(ssvu::FT mFT)
{
    if(window == nullptr)
    {
        return;
    }

    // ------------------------------------------------------------------------
    // Update "personal best" text animation.
    pbTextGrowth += 0.08f * mFT;
    if(pbTextGrowth > ssvu::pi * 2.f)
    {
        pbTextGrowth = 0;
    }

    // ------------------------------------------------------------------------
    os.str("");

    if(debugPause)
    {
        os << "(!) PAUSED (!)\n";
    }

    if(levelStatus.tutorialMode)
    {
        os << "TUTORIAL MODE\n";
    }
    else if(Config::getOfficial())
    {
        os << "OFFICIAL MODE\n";
    }

    if(Config::getDebug())
    {
        os << "DEBUG MODE\n";

        os << "CUSTOM WALLS: " << cwManager.count() << " / "
           << cwManager.maxHandles() << '\n';
    }

    if(status.started)
    {
        if(levelStatus.swapEnabled)
        {
            os << "SWAP ENABLED\n";
        }

        if(Config::getInvincible())
        {
            os << "INVINCIBILITY ON\n";
        }

        if(const float timescale = Config::getTimescale(); timescale != 1.f)
        {
            os << "TIMESCALE " << timescale << '\n';
        }

        if(status.scoreInvalid)
        {
            os << "SCORE INVALIDATED (" << status.invalidReason << ")\n";
        }

        if(status.hasDied)
        {
            os << status.restartInput;
            os << status.replayInput;
        }

        if(calledDeprecatedFunctions.size() > 1)
        {
            os << calledDeprecatedFunctions.size()
               << " WARNINGS RAISED (CHECK CONSOLE)\n";
        }
        else if(calledDeprecatedFunctions.size() > 0)
        {
            os << "1 WARNING RAISED (CHECK CONSOLE)\n";
        }

        const auto& trackedVariables(levelStatus.trackedVariables);
        if(Config::getShowTrackedVariables() && !trackedVariables.empty())
        {
            os << '\n';
            for(const auto& [variableName, display] : trackedVariables)
            {
                if(!lua.doesVariableExist(variableName))
                {
                    continue;
                }

                const std::string value{
                    lua.readVariable<std::string>(variableName)};

                os << Utils::toUppercase(display) << ": "
                   << Utils::toUppercase(value) << '\n';
            }
        }
    }
    else if(Config::getRotateToStart())
    {
        os << "ROTATE TO START\n";
        messageText.setString("ROTATE TO START");
    }

    os.flush();

    // Set in game timer text
    if(!levelStatus.scoreOverridden)
    {
        // By default, use the timer for scoring
        if(status.started)
        {
            timeText.setString(formatTime(status.getTimeSeconds()));
        }
        else
        {
            timeText.setString("0");
        }
    }
    else
    {
        // Alternative scoring
        timeText.setString(
            lua.readVariable<std::string>(levelStatus.scoreOverride));
    }

    const auto getScaledCharacterSize = [&](const float size)
    {
        return ssvu::toNum<unsigned int>(
            size / Config::getZoomFactor() * Config::getTextScaling());
    };

    timeText.setCharacterSize(getScaledCharacterSize(70.f));

    // Set information text
    text.setString(os.str());
    text.setCharacterSize(getScaledCharacterSize(20.f));
    text.setOrigin({0.f, 0.f});

    // Set FPS Text, if option is enabled.
    if(Config::getShowFPS())
    {
        fpsText.setString(ssvu::toStr(window->getFPS()));
        fpsText.setCharacterSize(getScaledCharacterSize(20.f));
    }

    messageText.setCharacterSize(getScaledCharacterSize(32.f));
    messageText.setOrigin({ssvs::getGlobalWidth(messageText) / 2.f, 0.f});

    const float growth = std::sin(pbTextGrowth);
    pbText.setCharacterSize(getScaledCharacterSize(64.f) + growth * 10.f);
    pbText.setOrigin({ssvs::getGlobalWidth(pbText) / 2.f, 0.f});

    // ------------------------------------------------------------------------
    if(mustShowReplayUI())
    {
        const replay_file& rf = activeReplay->replayFile;

        os.str("");

        if(!levelStatus.scoreOverridden)
        {
            os << formatTime(rf._played_score / 60.0) << "s";
        }
        else
        {
            os << formatTime(rf._played_score);
        }

        os << " BY " << rf._player_name;

        os.flush();

        replayText.setCharacterSize(getScaledCharacterSize(16.f));
        replayText.setString(os.str());
    }
    else
    {
        replayText.setString("");
    }
}

void HexagonGame::drawText_TimeAndStatus(const sf::Color& offsetColor)
{
    if(Config::getDrawTextOutlines())
    {
        timeText.setOutlineColor(offsetColor);
        text.setOutlineColor(offsetColor);
        fpsText.setOutlineColor(offsetColor);
        replayText.setOutlineColor(offsetColor);

        timeText.setOutlineThickness(2.f);
        text.setOutlineThickness(1.f);
        fpsText.setOutlineThickness(1.f);
        replayText.setOutlineThickness(1.f);
    }
    else
    {
        timeText.setOutlineThickness(0.f);
        text.setOutlineThickness(0.f);
        fpsText.setOutlineThickness(0.f);
        replayText.setOutlineThickness(0.f);
    }

    const float padding =
        (Config::getTextPadding() * Config::getTextScaling()) /
        Config::getZoomFactor();

    const sf::Color colorText = getColorText();

    if(Config::getShowTimer())
    {
        timeText.setFillColor(colorText);
        timeText.setOrigin(ssvs::getLocalNW(timeText));
        timeText.setPosition({padding, padding});

        render(timeText);
    }

    if(Config::getShowStatusText())
    {
        text.setFillColor(colorText);
        text.setOrigin(ssvs::getLocalNW(text));
        text.setPosition({padding, ssvs::getGlobalBottom(timeText) + padding});

        render(text);
    }

    if(Config::getShowFPS())
    {
        fpsText.setFillColor(colorText);
        fpsText.setOrigin(ssvs::getLocalSW(fpsText));

        if(Config::getShowLevelInfo() || mustShowReplayUI())
        {
            fpsText.setPosition(
                {padding, ssvs::getGlobalTop(levelInfoRectangle) - padding});
        }
        else
        {
            fpsText.setPosition({padding, Config::getHeight() - padding});
        }

        render(fpsText);
    }

    if(mustShowReplayUI())
    {
        const float scaling =
            Config::getKeyIconsScale() / Config::getZoomFactor();

        const float replayPadding = 8.f * scaling;

        replayText.setFillColor(colorText);
        replayText.setOrigin(ssvs::getLocalCenterE(replayText));
        replayText.setPosition(ssvs::getGlobalCenterW(replayIcon) -
                               sf::Vector2f{replayPadding, 0});
        render(replayText);
    }
}

template <typename FRender>
static void drawTextMessagePBImpl(sf::Text& text, const sf::Color& offsetColor,
    const sf::Vector2f& pos, const sf::Color& color, float outlineThickness,
    FRender&& fRender)
{
    if(text.getString().isEmpty())
    {
        return;
    }

    if(Config::getDrawTextOutlines())
    {
        text.setOutlineColor(offsetColor);
        text.setOutlineThickness(outlineThickness);
    }
    else
    {
        text.setOutlineThickness(0.f);
    }

    text.setPosition(pos);
    text.setFillColor(color);

    fRender(text);
}

void HexagonGame::drawText_Message(const sf::Color& offsetColor)
{
    drawTextMessagePBImpl(messageText, offsetColor,
        {Config::getWidth() / 2.f, Config::getHeight() / 5.5f}, getColorText(),
        1.f /* outlineThickness */, [this](sf::Text& t) { render(t); });
}

void HexagonGame::drawText_PersonalBest(const sf::Color& offsetColor)
{
    drawTextMessagePBImpl(pbText, offsetColor,
        {Config::getWidth() / 2.f,
            Config::getHeight() - Config::getHeight() / 4.f},
        getColorText(), 4.f /* outlineThickness */,
        [this](sf::Text& t) { render(t); });
}

void HexagonGame::drawText()
{
    const sf::Color offsetColor{
        Config::getBlackAndWhite() || styleData.getColors().empty()
            ? sf::Color::Black
            : getColor(0)};

    drawText_TimeAndStatus(offsetColor);
    drawText_Message(offsetColor);
    drawText_PersonalBest(offsetColor);
}

} // namespace hg<|MERGE_RESOLUTION|>--- conflicted
+++ resolved
@@ -257,22 +257,15 @@
         drawTrailParticles();
     }
 
-<<<<<<< HEAD
+    if(Config::getShowSwapParticles())
+    {
+        drawSwapParticles();
+    }
+
     render(wallQuads, getRenderStates(RenderStage::WallQuads));
     render(capTris, getRenderStates(RenderStage::CapTris));
     render(pivotQuads, getRenderStates(RenderStage::PivotQuads));
     render(playerTris, getRenderStates(RenderStage::PlayerTris));
-=======
-    if(Config::getShowSwapParticles())
-    {
-        drawSwapParticles();
-    }
-
-    render(wallQuads);
-    render(capTris);
-    render(pivotQuads);
-    render(playerTris);
->>>>>>> d96f8d4a
 
     window->setView(getLetterboxView(overlayCamera->apply(), 1440, 900));
 
