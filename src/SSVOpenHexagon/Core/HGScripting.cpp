--- conflicted
+++ resolved
@@ -449,16 +449,14 @@
     sdVar("3dPulseMin", &StyleData::_3dPulseMin);
     sdVar("3dPulseSpeed", &StyleData::_3dPulseSpeed);
     sdVar("3dPerspectiveMult", &StyleData::_3dPerspectiveMult);
-<<<<<<< HEAD
     sdVar("BGTileRadius", &StyleData::bgTileRadius);
 
     addLuaFn("s_setColorOffset",
         [this](int mValue) {styleData.BGColorOffset = mValue;})
         .arg("value")
         .doc("Offsets the colors of the background tiles by `$0`.");
-=======
+
     sdVar("BGColorOffset", &StyleData::BGColorOffset);
->>>>>>> 0f7b3e23
 
     addLuaFn("s_setStyle", //
         [this](std::string mId) {
