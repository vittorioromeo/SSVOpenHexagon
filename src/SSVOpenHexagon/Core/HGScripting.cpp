--- conflicted
+++ resolved
@@ -44,26 +44,17 @@
     });
     lua.writeVariable("u_isKeyPressed",
         [this](int mKey) { return window.getInputState()[KKey(mKey)]; });
-<<<<<<< HEAD
-=======
     lua.writeVariable(
         "u_haltTime", [this](float mDuration) { status.timeStop = mDuration; });
     lua.writeVariable("u_timelineWait",
         [this](float mDuration) { timeline.append<Wait>(mDuration); });
     lua.writeVariable("u_clearWalls", [this] { walls.clear(); });
->>>>>>> 40791d1d
     lua.writeVariable(
         "u_getPlayerAngle", [this] { return player.getPlayerAngle(); });
     lua.writeVariable("u_setPlayerAngle",
         [this](float newAng) { player.setPlayerAngle(newAng); });
     lua.writeVariable("u_isMouseButtonPressed",
         [this](int mKey) { return window.getInputState()[MBtn(mKey)]; });
-<<<<<<< HEAD
-=======
-    lua.writeVariable(
-        "u_isFastSpinning", [this] { return status.fastSpin > 0; });
-    lua.writeVariable("u_forceIncrement", [this] { incrementDifficulty(); });
->>>>>>> 40791d1d
     lua.writeVariable(
         "u_isFastSpinning", [this] { return status.fastSpin > 0; });
     lua.writeVariable(
@@ -242,17 +233,21 @@
         [this] { return backgroundCamera.getRotation(); });
     */
 
-    lua.writeVariable("l_setCameraPos",
-        [this](float mX, float mY) { levelStatus.camPos = {mX, mY}; });
-
-    lua.writeVariable("l_getCameraPos",
-        [this] { return std::make_tuple(levelStatus.camPos.x, levelStatus.camPos.y); });
-
-    lua.writeVariable("l_setFieldPos",
-        [this](float mX, float mY) { levelStatus.fieldPos = {mX, mY}; });
-
-    lua.writeVariable("l_getFieldPos",
-        [this] { return std::make_tuple(levelStatus.fieldPos.x, levelStatus.fieldPos.y); });
+    lua.writeVariable("l_setCameraPos", [this](float mX, float mY) {
+        levelStatus.camPos = {mX, mY};
+    });
+
+    lua.writeVariable("l_getCameraPos", [this] {
+        return std::make_tuple(levelStatus.camPos.x, levelStatus.camPos.y);
+    });
+
+    lua.writeVariable("l_setFieldPos", [this](float mX, float mY) {
+        levelStatus.fieldPos = {mX, mY};
+    });
+
+    lua.writeVariable("l_getFieldPos", [this] {
+        return std::make_tuple(levelStatus.fieldPos.x, levelStatus.fieldPos.y);
+    });
 
     lua.writeVariable(
         "l_getLevelTime", [this] { return (float)status.currentTime; });
