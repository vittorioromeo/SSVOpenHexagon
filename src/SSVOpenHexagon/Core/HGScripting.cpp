--- conflicted
+++ resolved
@@ -17,58 +17,6 @@
 
 void HexagonGame::initLua_Utils()
 {
-<<<<<<< HEAD
-    lua.writeVariable(
-        "u_log", [this](string mLog) { lo("lua") << mLog << "\n"; });
-    lua.writeVariable("u_execScript", [this](string mName) {
-        runLuaFile(levelData->packPath + "Scripts/" + mName);
-    });
-    lua.writeVariable(
-        "u_playSound", [this](string mId) { assets.playSound(mId); });
-    lua.writeVariable("u_setMusic", [this](string mId) {
-        musicData = assets.getMusicData(mId);
-        musicData.firstPlay = true;
-        stopLevelMusic();
-        playLevelMusic();
-    });
-    lua.writeVariable("u_setMusicSegment", [this](string mId, int segment) {
-        musicData = assets.getMusicData(mId);
-        stopLevelMusic();
-        playLevelMusicAtTime(musicData.getSegment(segment));
-    });
-    lua.writeVariable("u_setMusicSeconds", [this](string mId, float mTime) {
-        musicData = assets.getMusicData(mId);
-        stopLevelMusic();
-        playLevelMusicAtTime(mTime);
-    });
-    lua.writeVariable("u_isKeyPressed",
-        [this](int mKey) { return window.getInputState()[KKey(mKey)]; });
-    lua.writeVariable("u_haltTime", [this](float mDuration) {
-        status.pauseTime(ssvu::getFTToSeconds(mDuration));
-    });
-    lua.writeVariable("u_timelineWait",
-        [this](float mDuration) { timeline.append<Wait>(mDuration); });
-    lua.writeVariable("u_clearWalls", [this] { walls.clear(); });
-    lua.writeVariable(
-        "u_getPlayerAngle", [this] { return player.getPlayerAngle(); });
-    lua.writeVariable("u_setPlayerAngle",
-        [this](float newAng) { player.setPlayerAngle(newAng); });
-    lua.writeVariable("u_isMouseButtonPressed",
-        [this](int mKey) { return window.getInputState()[MBtn(mKey)]; });
-    lua.writeVariable(
-        "u_isFastSpinning", [this] { return status.fastSpin > 0; });
-    lua.writeVariable("u_forceIncrement", [this] { incrementDifficulty(); });
-    lua.writeVariable(
-        "u_isFastSpinning", [this] { return status.fastSpin > 0; });
-    lua.writeVariable("u_forceIncrement", [this] { incrementDifficulty(); });
-    lua.writeVariable(
-        "u_kill", [this] { timeline.append<Do>([this] { death(true); }); });
-    lua.writeVariable("u_eventKill",
-        [this] { eventTimeline.append<Do>([this] { death(true); }); });
-    lua.writeVariable("u_getDifficultyMult", [this] { return difficultyMult; });
-    lua.writeVariable("u_getSpeedMultDM", [this] { return getSpeedMultDM(); });
-    lua.writeVariable("u_getDelayMultDM", [this] { return getDelayMultDM(); });
-=======
     addLuaFn("u_log", //
         [this](std::string mLog) { ssvu::lo("lua") << mLog << "\n"; })
         .arg("message")
@@ -134,7 +82,7 @@
             "definition of the SFML `sf::Keyboard::Key` enumeration.");
 
     addLuaFn("u_haltTime", //
-        [this](float mDuration) { status.timeStop = mDuration; })
+        [this](float mDuration) { status.pauseTime(ssvu::getFTToSeconds(mDuration)); })
         .arg("duration")
         .doc("Pause the game timer for `$0` seconds.");
 
@@ -199,7 +147,6 @@
         .doc(
             "Return the current delay multiplier, adjusted for the chosen "
             "difficulty multiplier.");
->>>>>>> d786c93d
 }
 
 void HexagonGame::initLua_Messages()
@@ -261,24 +208,6 @@
 
 void HexagonGame::initLua_MainTimeline()
 {
-<<<<<<< HEAD
-    lua.writeVariable("t_wait",
-        [this](float mDuration) { timeline.append<Wait>(mDuration); });
-
-    lua.writeVariable("t_waitS", [this](float mDuration) {
-        timeline.append<Wait>(ssvu::getSecondsToFT(mDuration));
-    });
-
-    lua.writeVariable("t_waitUntilS", [this](float mDuration) {
-        timeline.append<Wait>(10);
-        timeline.append<Do>([=, this] {
-            if(status.getTimeSeconds() < mDuration)
-            {
-                timeline.jumpTo(timeline.getCurrentIndex() - 2);
-            }
-        });
-    });
-=======
     addLuaFn("t_wait",
         [this](float mDuration) { timeline.append<ssvu::Wait>(mDuration); })
         .arg("duration")
@@ -295,7 +224,8 @@
         [this](float mDuration) {
             timeline.append<ssvu::Wait>(10);
             timeline.append<ssvu::Do>([=, this] {
-                if(status.currentTime < mDuration)
+                
+            if(status.getTimeSeconds() < mDuration)
                 {
                     timeline.jumpTo(timeline.getCurrentIndex() - 2);
                 }
@@ -305,42 +235,14 @@
         .doc(
             "*Add to the main timeline*: wait until the timer reaches `$0` "
             "seconds.");
->>>>>>> d786c93d
 }
 
 void HexagonGame::initLua_EventTimeline()
 {
-<<<<<<< HEAD
-    lua.writeVariable("e_eventStopTime", [this](float mDuration) {
-        eventTimeline.append<Do>(
-            [=, this] { status.pauseTime(ssvu::getFTToSeconds(mDuration)); });
-    });
-
-    lua.writeVariable("e_eventStopTimeS", [this](float mDuration) {
-        eventTimeline.append<Do>([=, this] { status.pauseTime(mDuration); });
-    });
-
-    lua.writeVariable("e_eventWait",
-        [this](float mDuration) { eventTimeline.append<Wait>(mDuration); });
-
-    lua.writeVariable("e_eventWaitS", [this](float mDuration) {
-        eventTimeline.append<Wait>(ssvu::getSecondsToFT(mDuration));
-    });
-
-    lua.writeVariable("e_eventWaitUntilS", [this](float mDuration) {
-        eventTimeline.append<Wait>(10);
-        eventTimeline.append<Do>([=, this] {
-            if(status.getTimeSeconds() < mDuration)
-            {
-                eventTimeline.jumpTo(eventTimeline.getCurrentIndex() - 2);
-            }
-        });
-    });
-=======
     addLuaFn("e_eventStopTime", //
         [this](float mDuration) {
             eventTimeline.append<ssvu::Do>(
-                [=, this] { status.timeStop = mDuration; });
+                [=, this] { status.pauseTime(ssvu::getFTToSeconds(mDuration)); });
         })
         .arg("duration")
         .doc(
@@ -350,7 +252,7 @@
     addLuaFn("e_eventStopTimeS", //
         [this](float mDuration) {
             eventTimeline.append<ssvu::Do>([=, this] {
-                status.timeStop = ssvu::getSecondsToFT(mDuration);
+                status.pauseTime(mDuration);
             });
         })
         .arg("duration")
@@ -385,7 +287,6 @@
         .doc(
             "*Add to the event timeline*: wait until the timer reaches `$0` "
             "seconds.");
->>>>>>> d786c93d
 }
 
 void HexagonGame::initLua_LevelControl()
@@ -447,30 +348,6 @@
     lsVar("MaxInc", &LevelStatus::maxIncrements); // backwards-compatible
     lsVar("MaxIncrements", &LevelStatus::maxIncrements);
 
-<<<<<<< HEAD
-    lua.writeVariable("l_enableRndSideChanges",
-        [this](bool mValue) { levelStatus.rndSideChangesEnabled = mValue; });
-
-    lua.writeVariable("l_darkenUnevenBackgroundChunk", [this](bool mValue) {
-        levelStatus.darkenUnevenBackgroundChunk = mValue;
-    });
-
-    lua.writeVariable("l_addTracked", [this](string mVar, string mName) {
-        levelStatus.trackedVariables.emplace_back(mVar, mName);
-    });
-
-    lua.writeVariable("l_setRotation",
-        [this](float mValue) { backgroundCamera.setRotation(mValue); });
-
-    lua.writeVariable(
-        "l_getRotation", [this] { return backgroundCamera.getRotation(); });
-
-    lua.writeVariable(
-        "l_getLevelTime", [this] { return (float)status.getTimeSeconds(); });
-
-    lua.writeVariable(
-        "l_getOfficial", [this] { return Config::getOfficial(); });
-=======
     addLuaFn("l_enableRndSideChanges", //
         [this](bool mValue) { levelStatus.rndSideChangesEnabled = mValue; })
         .arg("enabled")
@@ -505,7 +382,7 @@
         .doc("Return the background camera rotation, in radians.");
 
     addLuaFn("l_getLevelTime", //
-        [this] { return (float)status.currentTime; })
+        [this] { return status.getTimeSeconds(); })
         .doc("Get the current game timer value, in seconds.");
 
     addLuaFn("l_getOfficial", //
@@ -513,7 +390,6 @@
         .doc(
             "Return `true` if \"official mode\" is enabled, `false` "
             "otherwise.");
->>>>>>> d786c93d
 
     // TODO: test and consider re-enabling
     /*
