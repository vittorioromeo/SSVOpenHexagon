--- conflicted
+++ resolved
@@ -34,19 +34,13 @@
     lua.writeVariable("u_isKeyPressed",
         [=](int mKey) { return window.getInputState()[KKey(mKey)]; });
 
-<<<<<<< HEAD
-=======
     lua.writeVariable(
         "u_getPlayerAngle", [=] { return player.getPlayerAngle(); });
     lua.writeVariable("u_setPlayerAngle",
         [=](float newAng) { player.setPlayerAngle(newAng); });
 
->>>>>>> ca9fa7ed
     lua.writeVariable("u_isMouseButtonPressed",
         [=](int mKey) { return window.getInputState()[MBtn(mKey)]; });
-
-    lua.writeVariable("u_getPlayerAngle", [=] { return player.getPlayerAngle(); });
-    lua.writeVariable("u_setPlayerAngle", [=] (float newAng) {player.setPlayerAngle(newAng); });
 
     lua.writeVariable("u_isFastSpinning", [=] { return status.fastSpin > 0; });
     lua.writeVariable("u_forceIncrement", [=] { incrementDifficulty(); });
