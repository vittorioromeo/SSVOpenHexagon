// Copyright (c) 2013-2015 Vittorio Romeo
// License: Academic Free License ("AFL") v. 3.0
// AFL License page: http://opensource.org/licenses/AFL-3.0

#include "SSVOpenHexagon/Global/Common.hpp"
#include "SSVOpenHexagon/Global/Assets.hpp"
#include "SSVOpenHexagon/Utils/Utils.hpp"
#include "SSVOpenHexagon/Core/HexagonGame.hpp"
#include "SSVOpenHexagon/Components/CWall.hpp"

using namespace std;
using namespace sf;
using namespace ssvs;
using namespace ssvu;
using namespace ssvuj;

namespace hg
{

void HexagonGame::initLua_Utils()
{
    lua.writeVariable("u_log", [=](string mLog) { lo("lua") << mLog << "\n"; });
    lua.writeVariable("u_execScript", [=](string mName) {
        runLuaFile(levelData->packPath + "Scripts/" + mName);
    });
    lua.writeVariable(
        "u_playSound", [=](string mId) { assets.playSound(mId); });
    lua.writeVariable("u_setMusic", [=](string mId) {
        musicData = assets.getMusicData(mId);
        musicData.firstPlay = true;
        stopLevelMusic();
        playLevelMusic();
    });
    lua.writeVariable("u_isKeyPressed",
        [=](int mKey) { return window.getInputState()[KKey(mKey)]; });
<<<<<<< HEAD
    lua.writeVariable("u_isMouseButtonPressed",
        [=](int mKey) { return window.getInputState()[MBtn(mKey)]; });
=======

    lua.writeVariable("u_getPlayerAngle", [=] { return player.getPlayerAngle(); });
    lua.writeVariable("u_setPlayerAngle", [=] (float newAng) {player.setPlayerAngle(newAng); });

    lua.writeVariable("u_isMouseButtonPressed",
        [=](int mKey) { return window.getInputState()[MBtn(mKey)]; });

>>>>>>> f5957c71
    lua.writeVariable("u_isFastSpinning", [=] { return status.fastSpin > 0; });
    lua.writeVariable("u_forceIncrement", [=] { incrementDifficulty(); });
    lua.writeVariable(
        "u_kill", [=] { timeline.append<Do>([=] { death(true); }); });
    lua.writeVariable(
        "u_eventKill", [=] { eventTimeline.append<Do>([=] { death(true); }); });
    lua.writeVariable("u_getDifficultyMult", [=] { return difficultyMult; });
    lua.writeVariable("u_getSpeedMultDM", [=] { return getSpeedMultDM(); });
    lua.writeVariable("u_getDelayMultDM", [=] { return getDelayMultDM(); });
}

void HexagonGame::initLua_Messages()
{
    lua.writeVariable("m_messageAdd", [=](string mMsg, float mDuration) {
        eventTimeline.append<Do>([=] {
            if(firstPlay && Config::getShowMessages())
            {
                addMessage(mMsg, mDuration);
            }
        });
    });

    lua.writeVariable(
        "m_messageAddImportant", [=](string mMsg, float mDuration) {
            eventTimeline.append<Do>([=] {
                if(Config::getShowMessages())
                {
                    addMessage(mMsg, mDuration);
                }
            });
        });
}

void HexagonGame::initLua_MainTimeline()
{
    lua.writeVariable(
        "t_wait", [=](float mDuration) { timeline.append<Wait>(mDuration); });

    lua.writeVariable("t_waitS", [=](float mDuration) {
        timeline.append<Wait>(ssvu::getSecondsToFT(mDuration));
    });

    lua.writeVariable("t_waitUntilS", [=](float mDuration) {
        timeline.append<Wait>(10);
        timeline.append<Do>([=] {
            if(status.currentTime < mDuration)
            {
                timeline.jumpTo(timeline.getCurrentIndex() - 2);
            }
        });
    });
}

void HexagonGame::initLua_EventTimeline()
{
    lua.writeVariable("e_eventStopTime", [=](float mDuration) {
        eventTimeline.append<Do>([=] { status.timeStop = mDuration; });
    });

    lua.writeVariable("e_eventStopTimeS", [=](float mDuration) {
        eventTimeline.append<Do>(
            [=] { status.timeStop = ssvu::getSecondsToFT(mDuration); });
    });

    lua.writeVariable("e_eventWait",
        [=](float mDuration) { eventTimeline.append<Wait>(mDuration); });

    lua.writeVariable("e_eventWaitS", [=](float mDuration) {
        eventTimeline.append<Wait>(ssvu::getSecondsToFT(mDuration));
    });

    lua.writeVariable("e_eventWaitUntilS", [=](float mDuration) {
        eventTimeline.append<Wait>(10);
        eventTimeline.append<Do>([=] {
            if(status.currentTime < mDuration)
            {
                eventTimeline.jumpTo(eventTimeline.getCurrentIndex() - 2);
            }
        });
    });
}

void HexagonGame::initLua_LevelControl()
{

    const auto lsVar = [this](const std::string& name, auto pmd) {
        using Type = std::decay_t<decltype(levelStatus.*pmd)>;

        lua.writeVariable(std::string{"l_get"} + name,
            [this, pmd]() -> Type { return levelStatus.*pmd; });

        lua.writeVariable(std::string{"l_set"} + name,
            [this, pmd](Type mValue) { levelStatus.*pmd = mValue; });
    };

    lsVar("SpeedMult", &LevelStatus::speedMult);
    lsVar("SpeedInc", &LevelStatus::speedInc);
    lsVar("RotationSpeed", &LevelStatus::rotationSpeed);
    lsVar("RotationSpeedInc", &LevelStatus::rotationSpeedInc);
    lsVar("RotationSpeedMax", &LevelStatus::rotationSpeedMax);
    lsVar("DelayMult", &LevelStatus::delayMult);
    lsVar("DelayInc", &LevelStatus::delayInc);
    lsVar("FastSpin", &LevelStatus::fastSpin);
    lsVar("IncTime", &LevelStatus::incTime);
    lsVar("PulseMin", &LevelStatus::pulseMin);
    lsVar("PulseMax", &LevelStatus::pulseMax);
    lsVar("PulseSpeed", &LevelStatus::pulseSpeed);
    lsVar("PulseSpeedR", &LevelStatus::pulseSpeedR);
    lsVar("PulseDelayMax", &LevelStatus::pulseDelayMax);
    lsVar("PulseDelayHalfMax", &LevelStatus::pulseDelayHalfMax);
    lsVar("BeatPulseMax", &LevelStatus::beatPulseMax);
    lsVar("BeatPulseDelayMax", &LevelStatus::beatPulseDelayMax);
    lsVar("RadiusMin", &LevelStatus::radiusMin);
    lsVar("WallSkewLeft", &LevelStatus::wallSkewLeft);
    lsVar("WallSkewRight", &LevelStatus::wallSkewRight);
    lsVar("WallAngleLeft", &LevelStatus::wallAngleLeft);
    lsVar("WallAngleRight", &LevelStatus::wallAngleRight);
    lsVar("3dEffectMultiplier", &LevelStatus::_3dEffectMultiplier);
    lsVar("CameraShake", &LevelStatus::cameraShake);
    lsVar("Sides", &LevelStatus::sides);
    lsVar("SidesMax", &LevelStatus::sidesMax);
    lsVar("SidesMin", &LevelStatus::sidesMin);
    lsVar("SwapEnabled", &LevelStatus::swapEnabled);
    lsVar("TutorialMode", &LevelStatus::tutorialMode);
    lsVar("IncEnabled", &LevelStatus::incEnabled);
    lsVar("RndSideChangesEnabled", &LevelStatus::rndSideChangesEnabled);
    lsVar("DarkenUnevenBackgroundChunk",
        &LevelStatus::darkenUnevenBackgroundChunk);
    lsVar("CurrentIncrements", &LevelStatus::currentIncrements);
    lsVar("MaxInc", &LevelStatus::maxIncrements); // backwards-compatible
    lsVar("MaxIncrements", &LevelStatus::maxIncrements);

    lua.writeVariable("l_addTracked", [=](string mVar, string mName) {
        levelStatus.trackedVariables.emplace_back(mVar, mName);
    });

    lua.writeVariable("l_setRotation",
        [=](float mValue) { backgroundCamera.setRotation(mValue); });

    lua.writeVariable(
        "l_getRotation", [=] { return backgroundCamera.getRotation(); });

    lua.writeVariable(
        "l_getLevelTime", [=] { return (float)status.currentTime; });

    lua.writeVariable("l_getOfficial", [=] { return Config::getOfficial(); });

    // TODO: test and consider re-enabling
    /*
    lua.writeVariable("l_setLevel", [=](string mId)
        {
            setLevelData(assets.getLevelData(mId), true);
            stopLevelMusic();
            playLevelMusic();
        });
    */
}

void HexagonGame::initLua_StyleControl()
{
    const auto sdVar = [this](const std::string& name, auto pmd) {
        using Type = std::decay_t<decltype(styleData.*pmd)>;

        lua.writeVariable(std::string{"s_get"} + name,
            [this, pmd]() -> Type { return styleData.*pmd; });

        lua.writeVariable(std::string{"s_set"} + name,
            [this, pmd](Type mValue) { styleData.*pmd = mValue; });
    };

    sdVar("HueMin", &StyleData::hueMin);
    sdVar("HueMax", &StyleData::hueMax);
    sdVar("HueInc", &StyleData::hueIncrement); // backwards-compatible
    sdVar("HueIncrement", &StyleData::hueIncrement);
    sdVar("PulseMin", &StyleData::pulseMin);
    sdVar("PulseMax", &StyleData::pulseMax);
    sdVar("PulseInc", &StyleData::pulseIncrement); // backwards-compatible
    sdVar("PulseIncrement", &StyleData::pulseIncrement);
    sdVar("HuePingPong", &StyleData::huePingPong);
    sdVar("MaxSwapTime", &StyleData::maxSwapTime);
    sdVar("3dDepth", &StyleData::_3dDepth);
    sdVar("3dSkew", &StyleData::_3dSkew);
    sdVar("3dSpacing", &StyleData::_3dSpacing);
    sdVar("3dDarkenMult", &StyleData::_3dDarkenMult);
    sdVar("3dAlphaMult", &StyleData::_3dAlphaMult);
    sdVar("3dAlphaFalloff", &StyleData::_3dAlphaFalloff);
    sdVar("3dPulseMax", &StyleData::_3dPulseMax);
    sdVar("3dPulseMin", &StyleData::_3dPulseMin);
    sdVar("3dPulseSpeed", &StyleData::_3dPulseSpeed);
    sdVar("3dPerspectiveMult", &StyleData::_3dPerspectiveMult);

    lua.writeVariable("s_setStyle",
        [=](string mId) { styleData = assets.getStyleData(mId); });

    // backwards-compatible
    lua.writeVariable("s_setCameraShake",
        [=](int mValue) { levelStatus.cameraShake = mValue; });

    // backwards-compatible
    lua.writeVariable(
        "s_getCameraShake", [=] { return levelStatus.cameraShake; });
}

void HexagonGame::initLua_WallCreation()
{
    lua.writeVariable("w_wall", [=](int mSide, float mThickness) {
        timeline.append<Do>(
            [=] { createWall(mSide, mThickness, {getSpeedMultDM()}); });
    });
<<<<<<< HEAD

    lua.writeVariable("w_wallAdj", [=](int mSide, float mThickness,
                                       float mSpeedAdj) {
        timeline.append<Do>([=] {
            factory.createWall(mSide, mThickness, mSpeedAdj * getSpeedMultDM());
        });
    });

=======
    lua.writeVariable(
        "w_wallAdj", [=](int mSide, float mThickness, float mSpeedAdj) {
            timeline.append<Do>([=] {
                createWall(mSide, mThickness, mSpeedAdj * getSpeedMultDM());
            });
        });
>>>>>>> f5957c71
    lua.writeVariable("w_wallAcc",
        [=](int mSide, float mThickness, float mSpeedAdj, float mAcceleration,
            float mMinSpeed, float mMaxSpeed) {
            timeline.append<Do>([=] {
                createWall(mSide, mThickness,
                    {mSpeedAdj * getSpeedMultDM(), mAcceleration,
                        mMinSpeed * getSpeedMultDM(),
                        mMaxSpeed * getSpeedMultDM()});
            });
        });

    lua.writeVariable("w_wallHModSpeedData",
        [=](float mHMod, int mSide, float mThickness, float mSAdj, float mSAcc,
            float mSMin, float mSMax, bool mSPingPong) {
            timeline.append<Do>([=] {
                createWall(mSide, mThickness,
                    {mSAdj * getSpeedMultDM(), mSAcc, mSMin, mSMax, mSPingPong},
                    mHMod);
            });
        });

    lua.writeVariable("w_wallHModCurveData",
        [=](float mHMod, int mSide, float mThickness, float mCAdj, float mCAcc,
            float mCMin, float mCMax, bool mCPingPong) {
            timeline.append<Do>([=] {
                createWall(mSide, mThickness, {getSpeedMultDM()},
                    {mCAdj, mCAcc, mCMin, mCMax, mCPingPong}, mHMod);
            });
        });
}

void HexagonGame::initLua()
{
    initLua_Utils();
    initLua_Messages();
    initLua_MainTimeline();
    initLua_EventTimeline();
    initLua_LevelControl();
    initLua_StyleControl();
    initLua_WallCreation();
}

} // namespace hg<|MERGE_RESOLUTION|>--- conflicted
+++ resolved
@@ -33,18 +33,13 @@
     });
     lua.writeVariable("u_isKeyPressed",
         [=](int mKey) { return window.getInputState()[KKey(mKey)]; });
-<<<<<<< HEAD
+
     lua.writeVariable("u_isMouseButtonPressed",
         [=](int mKey) { return window.getInputState()[MBtn(mKey)]; });
-=======
 
     lua.writeVariable("u_getPlayerAngle", [=] { return player.getPlayerAngle(); });
     lua.writeVariable("u_setPlayerAngle", [=] (float newAng) {player.setPlayerAngle(newAng); });
 
-    lua.writeVariable("u_isMouseButtonPressed",
-        [=](int mKey) { return window.getInputState()[MBtn(mKey)]; });
-
->>>>>>> f5957c71
     lua.writeVariable("u_isFastSpinning", [=] { return status.fastSpin > 0; });
     lua.writeVariable("u_forceIncrement", [=] { incrementDifficulty(); });
     lua.writeVariable(
@@ -254,23 +249,14 @@
         timeline.append<Do>(
             [=] { createWall(mSide, mThickness, {getSpeedMultDM()}); });
     });
-<<<<<<< HEAD
-
-    lua.writeVariable("w_wallAdj", [=](int mSide, float mThickness,
-                                       float mSpeedAdj) {
-        timeline.append<Do>([=] {
-            factory.createWall(mSide, mThickness, mSpeedAdj * getSpeedMultDM());
-        });
-    });
-
-=======
+
     lua.writeVariable(
         "w_wallAdj", [=](int mSide, float mThickness, float mSpeedAdj) {
             timeline.append<Do>([=] {
                 createWall(mSide, mThickness, mSpeedAdj * getSpeedMultDM());
             });
         });
->>>>>>> f5957c71
+
     lua.writeVariable("w_wallAcc",
         [=](int mSide, float mThickness, float mSpeedAdj, float mAcceleration,
             float mMinSpeed, float mMaxSpeed) {
