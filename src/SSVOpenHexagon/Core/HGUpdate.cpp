--- conflicted
+++ resolved
@@ -84,8 +84,6 @@
 
         if(!status.hasDied)
         {
-<<<<<<< HEAD
-=======
             const std::optional<bool> preventPlayerInput =
                 runLuaFunctionIfExists<bool, float, int, bool, bool>("onInput",
                     mFT, getInputMovement(), getInputFocused(), getInputSwap());
@@ -95,7 +93,6 @@
                 player.updateInput(*this, mFT);
             }
 
->>>>>>> f772f218
             status.accumulateFrametime(mFT);
             if(levelStatus.scoreOverridden)
             {
@@ -129,7 +126,6 @@
                 styleData.update(mFT, pow(difficultyMult, 0.8f));
             }
 
-<<<<<<< HEAD
             player.updateCollisionValues(*this, mFT);
 
             const std::optional<bool> preventPlayerInput =
@@ -140,14 +136,13 @@
             {
                 player.updateInput(*this, mFT);
             }
-=======
->>>>>>> f772f218
+
             player.updatePosition(*this, mFT);
 
             updateWalls(mFT);
             ssvu::eraseRemoveIf(
                 walls, [](const CWall& w) { return w.isDead(); });
- 
+
             cwManager.cleanup();
             updateCustomWalls(mFT);
         }
@@ -229,11 +224,7 @@
             player.kill(*this);
             steamManager.unlock_achievement("a22_swapdeath");
         }
-<<<<<<< HEAD
-        else if(player.push(*this, w, centerPos, mFT))
-=======
         else if(player.push(*this, w, centerPos, radiusSquared, mFT))
->>>>>>> f772f218
         {
             player.kill(*this);
         }
