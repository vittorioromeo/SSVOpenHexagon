// Copyright (c) 2013-2020 Vittorio Romeo
// License: Academic Free License ("AFL") v. 3.0
// AFL License page: https://opensource.org/licenses/AFL-3.0

#include "SSVOpenHexagon/Utils/Utils.hpp"
#include "SSVOpenHexagon/Core/HexagonGame.hpp"
#include "SSVOpenHexagon/Core/Joystick.hpp"

#include <SSVStart/Utils/Vector2.hpp>

#include <SSVUtils/Core/Common/Frametime.hpp>
#include <SSVUtils/Core/Utils/Containers.hpp>

using namespace std;
using namespace sf;
using namespace ssvs;
using namespace ssvu;
using namespace hg::Utils;

namespace hg
{

void HexagonGame::update(ssvu::FT mFT)
{
    mFT *= Config::getTimescale();

    std::string nameStr = levelData->name;
    nameFormat(nameStr);
    const std::string diffStr = diffFormat(difficultyMult);
    const std::string timeStr = timeFormat(status.getTimeSeconds());

    constexpr float DELAY_TO_UPDATE = 5.f; // X seconds
    timeUntilRichPresenceUpdate -= ssvu::getFTToSeconds(mFT);

    if(timeUntilRichPresenceUpdate <= 0.f)
    {
        steamManager.set_rich_presence_in_game(nameStr, diffStr, timeStr);

        timeUntilRichPresenceUpdate = DELAY_TO_UPDATE;
    }

    updateRichPresenceCallbacks();
    updateText(mFT);
    updateFlash(mFT);
    effectTimelineManager.update(mFT);

    if(!mustReplayInput())
    {
        updateInput();
    }
    else
    {
        assert(activeReplay.has_value());

        if(!status.started)
        {
            start();
        }

        const input_bitset ib =
            activeReplay->replayPlayer.get_current_and_move_forward();

        if(ib[static_cast<unsigned int>(input_bit::left)])
        {
            inputMovement = -1;
        }
        else if(ib[static_cast<unsigned int>(input_bit::right)])
        {
            inputMovement = 1;
        }
        else
        {
            inputMovement = 0;
        }

        inputSwap = ib[static_cast<unsigned int>(input_bit::swap)];
        inputFocused = ib[static_cast<unsigned int>(input_bit::focus)];
    }

    updateKeyIcons();

    if(deathInputIgnore > 0.f)
    {
        deathInputIgnore -= mFT;
    }

    if(status.started)
    {
        player.update(*this, mFT);

        if(!status.hasDied)
        {
            const std::optional<bool> preventPlayerInput =
                runLuaFunctionIfExists<bool, float, int, bool, bool>("onInput",
                    mFT, getInputMovement(), getInputFocused(), getInputSwap());

            if(!preventPlayerInput.has_value() || !(*preventPlayerInput))
            {
                if(player.updateInput(*this, mFT))
                {
                    // Player successfully swapped.
                    // TODO: document and cleanup
<<<<<<< HEAD
                    runLuaFunction<void>("onSwap");
=======
                    runLuaFunctionIfExists<void>("onSwap");
>>>>>>> 72fac1f6
                }
            }

            status.accumulateFrametime(mFT);
            if(levelStatus.scoreOverridden)
            {
                status.updateCustomScore(
                    lua.readVariable<float>(levelStatus.scoreOverride));
            }

            updateEvents(mFT);
            updateIncrement();

            if(mustChangeSides && walls.empty())
            {
                sideChange(
                    rng.get_int(levelStatus.sidesMin, levelStatus.sidesMax));
            }

            updateLevel(mFT);

            if(Config::getBeatPulse())
            {
                updateBeatPulse(mFT);
            }

            if(Config::getPulse())
            {
                updatePulse(mFT);
            }

            if(!Config::getBlackAndWhite())
            {
                styleData.update(mFT, pow(difficultyMult, 0.8f));
            }

            player.updatePosition(*this, mFT);

            updateWalls(mFT);
            ssvu::eraseRemoveIf(
                walls, [](const CWall& w) { return w.isDead(); });

            cwManager.cleanup();
            updateCustomWalls(mFT);
        }
        else
        {
            levelStatus.rotationSpeed *= 0.99f;
        }

        if(Config::get3D())
        {
            update3D(mFT);
        }

        if(!Config::getNoRotation())
        {
            updateRotation(mFT);
        }
    }

    updateParticles(mFT);

    overlayCamera.update(mFT);
    backgroundCamera.update(mFT);

    if(status.started)
    {
        if(status.mustStateChange != StateChange::None)
        {
            fpsWatcher.disable();

            const bool executeLastReplay =
                status.mustStateChange == StateChange::MustReplay;

            if(!executeLastReplay && !assets.anyLocalProfileActive())
            {
                // If playing a replay from file, there is no local profile
                // active, so just go to the menu when attempting to restart the
                // level.

                goToMenu();
                return;
            }

            newGame(getPackId(), restartId, restartFirstTime, difficultyMult,
                executeLastReplay);
        }

        if(!status.scoreInvalid && Config::getOfficial() &&
            fpsWatcher.isLimitReached())
        {
            invalidateScore("PERFORMANCE ISSUES");
        }
        else if(!status.scoreInvalid && !Config::get3D() &&
                levelStatus._3DRequired)
        {
            invalidateScore("3D REQUIRED");
        }

        fpsWatcher.update();
    }
}

void HexagonGame::updateWalls(ssvu::FT mFT)
{
    bool collided{false};
    const float radiusSquared{status.radius * status.radius + 8.f};
    const sf::Vector2f& pPos{player.getPosition()};

    for(CWall& w : walls)
    {
        w.update(*this, centerPos, mFT);

        // If there is no collision skip to the next wall.
        if(!w.isOverlapping(pPos, centerPos, radiusSquared))
        {
            continue;
        }

        // Kill after a swap or if player could not be pushed out to safety.
        if(player.getJustSwapped())
        {
            player.kill(*this);
            steamManager.unlock_achievement("a22_swapdeath");
        }
        else if(player.push(*this, w, centerPos, radiusSquared, mFT))
        {
            player.kill(*this);
        }

        collided = true;
    }

    // There was no collision, so we can stop here.
    if(!collided)
    {
        return;
    }

    for(CWall& w : walls)
    {
        if(!w.isOverlapping(pPos))
        {
            continue;
        }

        if(player.getJustSwapped())
        {
            steamManager.unlock_achievement("a22_swapdeath");
        }
        player.kill(*this);
    }
}

void HexagonGame::updateCustomWalls(ssvu::FT mFT)
{
    if(cwManager.handleCollision(*this, player, mFT))
    {
        steamManager.unlock_achievement("a22_swapdeath");
    }
}

void HexagonGame::start()
{
    status.start();
    messageText.setString("");
    assets.playSound("go.ogg");

    if(!mustReplayInput())
    {
        std::string nameStr = levelData->name;
        std::string packStr = getPackName();
        nameFormat(nameStr);
        nameFormat(packStr);
        const std::string diffStr = diffFormat(difficultyMult);

        discordManager.set_rich_presence_in_game(
            nameStr + " [x" + diffStr + "]", packStr);
    }
    else
    {
        discordManager.set_rich_presence_on_replay();
    }

    if(!Config::getNoMusic())
    {
        music.setLoop(true);
        music.play();
    }

    if(Config::getOfficial())
    {
        fpsWatcher.enable();
    }

    runLuaFunction<void>("onLoad");
}

void HexagonGame::updateInput()
{
    // Joystick support
    hg::Joystick::update();

    const bool jCW = hg::Joystick::rightPressed();
    const bool jCCW = hg::Joystick::leftPressed();

    if(!status.started && (!Config::getRotateToStart() || inputImplCCW ||
                              inputImplCW || inputImplBothCWCCW || jCW || jCCW))
    {
        start();
    }

    // Naive touch controls
    for(const auto& p : window.getFingerDownPositions())
    {
        if(p.x < window.getWidth() / 2.f)
        {
            inputImplCCW = 1;
        }
        else
        {
            inputImplCW = 1;
        }
    }

    if(inputImplCW && !inputImplCCW)
    {
        inputMovement = 1;
    }
    else if(!inputImplCW && inputImplCCW)
    {
        inputMovement = -1;
    }
    else if(inputImplCW && inputImplCCW)
    {
        if(!inputImplBothCWCCW)
        {
            if(inputMovement == 1 && inputImplLastMovement == 1)
            {
                inputMovement = -1;
            }
            else if(inputMovement == -1 && inputImplLastMovement == -1)
            {
                inputMovement = 1;
            }
        }
    }
    else
    {
        inputMovement = 0;

        // Joystick support
        {
            if(jCW && !jCCW)
            {
                inputMovement = 1;
            }
            else if(!jCW && jCCW)
            {
                inputMovement = -1;
            }
            else if(jCW && jCCW)
            {
                if(!inputImplBothCWCCW)
                {
                    if(inputMovement == 1 && inputImplLastMovement == 1)
                    {
                        inputMovement = -1;
                    }
                    else if(inputMovement == -1 && inputImplLastMovement == -1)
                    {
                        inputMovement = 1;
                    }
                }
            }
            else
            {
                inputMovement = 0;
            }
        }
    }

    // Replay support
    if(status.started && !status.hasDied)
    {
        const bool left = getInputMovement() == -1;
        const bool right = getInputMovement() == 1;
        const bool swap = getInputSwap();
        const bool focus = getInputFocused();

        lastReplayData.record_input(left, right, swap, focus);
    }

    // Joystick support
    if(hg::Joystick::exitRisingEdge())
    {
        goToMenu();
    }
    else if(hg::Joystick::forceRestartRisingEdge() ||
            (status.hasDied && hg::Joystick::restartRisingEdge()))
    {
        status.mustStateChange = StateChange::MustRestart;
    }
    else if(status.hasDied && hg::Joystick::replayRisingEdge())
    {
        status.mustStateChange = StateChange::MustReplay;
    }
}

void HexagonGame::updateEvents(ssvu::FT)
{
    if(const auto o =
            eventTimelineRunner.update(eventTimeline, status.getTimeTP());
        o == hg::Utils::timeline2_runner::outcome::finished)
    {
        eventTimeline.clear();
        eventTimelineRunner = {};
    }

    if(const auto o = messageTimelineRunner.update(
           messageTimeline, status.getCurrentTP());
        o == hg::Utils::timeline2_runner::outcome::finished)
    {
        messageTimeline.clear();
        messageTimelineRunner = {};
    }
}

void HexagonGame::updateIncrement()
{
    if(!levelStatus.incEnabled)
    {
        return;
    }

    if(status.getIncrementTimeSeconds() < levelStatus.incTime)
    {
        return;
    }

    ++levelStatus.currentIncrements;
    incrementDifficulty();
    status.resetIncrementTime();
    mustChangeSides = true;
}

void HexagonGame::updateLevel(ssvu::FT mFT)
{
    if(status.isTimePaused())
    {
        return;
    }

    runLuaFunction<float>("onUpdate", mFT);

    const auto o = timelineRunner.update(timeline, status.getTimeTP());

    if(o == hg::Utils::timeline2_runner::outcome::finished && !mustChangeSides)
    {
        timeline.clear();
        runLuaFunction<void>("onStep");
        timelineRunner = {};
    }
}

void HexagonGame::updatePulse(ssvu::FT mFT)
{
    if(status.pulseDelay <= 0 && status.pulseDelayHalf <= 0)
    {
        float pulseAdd{status.pulseDirection > 0 ? levelStatus.pulseSpeed
                                                 : -levelStatus.pulseSpeedR};
        float pulseLimit{status.pulseDirection > 0 ? levelStatus.pulseMax
                                                   : levelStatus.pulseMin};

        status.pulse += pulseAdd * mFT * getMusicDMSyncFactor();
        if((status.pulseDirection > 0 && status.pulse >= pulseLimit) ||
            (status.pulseDirection < 0 && status.pulse <= pulseLimit))
        {
            status.pulse = pulseLimit;
            status.pulseDirection *= -1;
            status.pulseDelayHalf = levelStatus.pulseDelayHalfMax;
            if(status.pulseDirection < 0)
            {
                status.pulseDelay = levelStatus.pulseDelayMax;
            }
        }
    }

    status.pulseDelay -= mFT;
    status.pulseDelayHalf -= mFT;

    float p{status.pulse / levelStatus.pulseMin};
    float rotation{backgroundCamera.getRotation()};
    backgroundCamera.setView({ssvs::zeroVec2f,
        {(Config::getWidth() * Config::getZoomFactor()) * p,
            (Config::getHeight() * Config::getZoomFactor()) * p}});
    backgroundCamera.setRotation(rotation);
}

void HexagonGame::updateBeatPulse(ssvu::FT mFT)
{
    if(music.getStatus() != sf::Sound::Status::Playing)
    {
        return;
    }

    const sf::SoundBuffer* sb = music.getBuffer();
    if(sb == nullptr)
    {
        return;
    }

    const unsigned int sampleFrequency{sb->getSampleRate()};
    const unsigned int numberOfChannels{sb->getChannelCount()};
    const sf::Uint64 sampleCount{sb->getSampleCount()};
    const sf::Int16* sampleData{sb->getSamples()};
    const sf::Time currentPlayingTime{music.getPlayingOffset()};
    const sf::Uint32 currentSamplePosition{static_cast<sf::Uint32>(
        currentPlayingTime.asSeconds() * sampleFrequency)};

    int maxIdx = sampleCount * numberOfChannels;

    auto sample = [&](int offset) {
        const sf::Uint32 currentSampleDataIndex{
            (currentSamplePosition + offset) * numberOfChannels};

        int idxLeft = currentSampleDataIndex;
        int idxRight = currentSampleDataIndex + 1;

        if(idxLeft < 0 || idxLeft >= maxIdx)
        {
            return 0.f;
        }

        if(idxRight < 0 || idxRight >= maxIdx)
        {
            return 0.f;
        }

        sf::Int16 leftChannel{sampleData[idxLeft]};
        sf::Int16 rightChannel{sampleData[idxRight]};

        return (static_cast<float>(leftChannel) +
                   static_cast<float>(rightChannel)) /
               2.f;
    };

    std::vector<float> samples;
    int nsamples = 8;
    samples.push_back(sample(0));
    for(int i = 1; i < nsamples; ++i)
    {
        samples.push_back(sample(i));
        samples.push_back(sample(-i));
    }

    float avg = 0.f;
    for(float s : samples) avg += s;
    avg /= samples.size();

    auto clamp = [&](float x, float lowerlimit, float upperlimit) {
        if(x < lowerlimit) x = lowerlimit;
        if(x > upperlimit) x = upperlimit;
        return x;
    };

    auto smoothstep = [&](float edge0, float edge1, float x) {
        // Scale, bias and saturate x to 0..1 range
        x = clamp((x - edge0) / (edge1 - edge0), 0.0, 1.0);
        // Evaluate polynomial
        return x * x * (3 - 2 * x);
    };

    auto lerp = [&](float initial, float end, float i) {
        return (1.0 - i) * initial + i * end;
    };

    status.waveformPulse =
        lerp(status.waveformPulse, (avg / 32767.f * 30.f), 0.2f);

    if(status.beatPulseDelay <= 0)
    {
        status.beatPulse = levelStatus.beatPulseMax;
        status.beatPulseDelay = levelStatus.beatPulseDelayMax;
    }
    else
    {
        status.beatPulseDelay -= 1 * mFT * getMusicDMSyncFactor();
    }

    if(status.beatPulse > 0)
    {
        status.beatPulse -= (2.f * mFT * getMusicDMSyncFactor()) *
                            levelStatus.beatPulseSpeedMult;
    }

    float radiusMin{Config::getBeatPulse() ? levelStatus.radiusMin : 75};
    status.radius = radiusMin * (status.pulse / levelStatus.pulseMin) +
                    status.beatPulse + status.waveformPulse;
}

void HexagonGame::updateRotation(ssvu::FT mFT)
{
    auto nextRotation(getRotationSpeed() * 10.f);
    if(status.fastSpin > 0)
    {
        nextRotation +=
            abs((getSmootherStep(0, levelStatus.fastSpin, status.fastSpin) /
                    3.5f) *
                17.f) *
            getSign(nextRotation);
        status.fastSpin -= mFT;
    }

    backgroundCamera.turn(nextRotation);
}

void HexagonGame::updateFlash(ssvu::FT mFT)
{
    if(status.flashEffect > 0)
    {
        status.flashEffect -= 3 * mFT;
    }
    status.flashEffect = getClamped(status.flashEffect, 0.f, 255.f);
    for(auto i(0u); i < 4; ++i)
    {
        flashPolygon[i].color.a = status.flashEffect;
    }
}

void HexagonGame::update3D(ssvu::FT mFT)
{
    status.pulse3D += styleData._3dPulseSpeed * status.pulse3DDirection * mFT;
    if(status.pulse3D > styleData._3dPulseMax)
    {
        status.pulse3DDirection = -1;
    }
    else if(status.pulse3D < styleData._3dPulseMin)
    {
        status.pulse3DDirection = 1;
    }
}

void HexagonGame::updateParticles(ssvu::FT mFT)
{
    const auto isOutOfBounds = [](const Particle& p) {
        const sf::Sprite& sp = p.sprite;
        const sf::Vector2f& pos = sp.getPosition();
        constexpr float padding = 256.f;

        return (pos.x < 0 - padding || pos.x > Config::getWidth() + padding ||
                pos.y < 0 - padding || pos.y > Config::getHeight() + padding);
    };

    const auto makePBParticle = [this] {
        Particle p;

        p.sprite.setTexture(assets.get<sf::Texture>("starParticle.png"));
        p.sprite.setPosition(
            {ssvu::getRndR(-64.f, Config::getWidth() + 64.f), -64.f});
        p.sprite.setRotation(ssvu::getRndR(0.f, 360.f));

        const float scale = ssvu::getRndR(0.75f, 1.35f);
        p.sprite.setScale({scale, scale});

        sf::Color c = getColorMain();
        c.a = ssvu::getRndI(90, 145);
        p.sprite.setColor(c);

        p.velocity = {ssvu::getRndR(-12.f, 12.f), ssvu::getRndR(4.f, 18.f)};
        p.angularVelocity = ssvu::getRndR(-6.f, 6.f);

        return p;
    };

    ssvu::eraseRemoveIf(particles, isOutOfBounds);

    for(Particle& p : particles)
    {
        sf::Sprite& sp = p.sprite;
        sp.setPosition(sp.getPosition() + p.velocity * mFT);
        sp.setRotation(sp.getRotation() + p.angularVelocity * mFT);
    }

    if(mustSpawnPBParticles)
    {
        nextPBParticleSpawn -= mFT;
        if(nextPBParticleSpawn <= 0.f)
        {
            particles.emplace_back(makePBParticle());
            nextPBParticleSpawn = 2.75f;
        }
    }
}

} // namespace hg<|MERGE_RESOLUTION|>--- conflicted
+++ resolved
@@ -100,11 +100,7 @@
                 {
                     // Player successfully swapped.
                     // TODO: document and cleanup
-<<<<<<< HEAD
-                    runLuaFunction<void>("onSwap");
-=======
                     runLuaFunctionIfExists<void>("onSwap");
->>>>>>> 72fac1f6
                 }
             }
 
