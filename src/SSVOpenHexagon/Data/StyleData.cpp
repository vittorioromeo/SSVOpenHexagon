// Copyright (c) 2013-2020 Vittorio Romeo
// License: Academic Free License ("AFL") v. 3.0
// AFL License page: http://opensource.org/licenses/AFL-3.0

#include "SSVOpenHexagon/Data/StyleData.hpp"
#include "SSVOpenHexagon/Utils/Utils.hpp"
#include "SSVOpenHexagon/Utils/Match.hpp"
#include "SSVOpenHexagon/Utils/Color.hpp"
#include "SSVOpenHexagon/Global/Config.hpp"
#include "SSVOpenHexagon/Core/HGStatus.hpp"
#include "SSVOpenHexagon/Utils/Utils.hpp"
#include "SSVOpenHexagon/Utils/FastVertexVector.hpp"

#include <SSVStart/Utils/Vector2.hpp>
#include <SSVStart/Utils/SFML.hpp>


namespace hg
{

sf::Color StyleData::calculateColor(const ColorData& mColorData) const
{
    sf::Color color{mColorData.color};

    if(mColorData.dynamic)
    {
        const auto hue = (currentHue + mColorData.hueShift) / 360.f;

        const auto& dynamicColor(
            ssvs::getColorFromHSV(ssvu::getClamped(hue, 0.f, 1.f), 1.f, 1.f));

        if(!mColorData.main)
        {
            if(mColorData.dynamicOffset)
            {
                SSVU_ASSERT(mColorData.offset != 0);

                color.r += dynamicColor.r / mColorData.offset;
                color.g += dynamicColor.g / mColorData.offset;
                color.b += dynamicColor.b / mColorData.offset;
                color.a += dynamicColor.a;
            }
            else
            {
                color = Utils::getColorDarkened(
                    dynamicColor, mColorData.dynamicDarkness);
            }
        }
        else
        {
            color = dynamicColor;
        }
    }

    const auto& pulse(mColorData.pulse);
    return sf::Color(ssvu::toNum<sf::Uint8>(ssvu::getClamped(
                         color.r + pulse.r * pulseFactor, 0.f, 255.f)),
        ssvu::toNum<sf::Uint8>(
            ssvu::getClamped(color.g + pulse.g * pulseFactor, 0.f, 255.f)),
        ssvu::toNum<sf::Uint8>(
            ssvu::getClamped(color.b + pulse.b * pulseFactor, 0.f, 255.f)),
        ssvu::toNum<sf::Uint8>(
            ssvu::getClamped(color.a + pulse.a * pulseFactor, 0.f, 255.f)));
}

<<<<<<< HEAD
void StyleData::update(FT mFT, HexagonGameStatus& status, float mMult)
=======
void StyleData::update(ssvu::FT mFT, float mMult)
>>>>>>> 29975e91
{
    skew = {1.f, 1.f + _3dSkew * Config::get3DMultiplier() * status.pulse3D};

    currentSwapTime += mFT * mMult;
    if(currentSwapTime > maxSwapTime)
    {
        currentSwapTime = 0;
    }

    currentHue += hueIncrement * mFT * mMult;

    if(currentHue < hueMin)
    {
        if(huePingPong)
        {
            currentHue = hueMin;
            hueIncrement *= -1.f;
        }
        else
        {
            currentHue = hueMax;
        }
    }

    if(currentHue > hueMax)
    {
        if(huePingPong)
        {
            currentHue = hueMax;
            hueIncrement *= -1.f;
        }
        else
        {
            currentHue = hueMin;
        }
    }

    pulseFactor += pulseIncrement * mFT;

    if(pulseFactor < pulseMin)
    {
        pulseIncrement *= -1.f;
        pulseFactor = pulseMin;
    }
    if(pulseFactor > pulseMax)
    {
        pulseIncrement *= -1.f;
        pulseFactor = pulseMax;
    }
}

void StyleData::computeColors(const LevelStatus& levelStatus)
{
    currentMainColor = calculateColor(mainColorData);

    current3DOverrideColor =
        _3dOverrideColor.a != 0 ? _3dOverrideColor : getMainColor();

    currentColors.clear();

    for(const auto& cd : colorDatas)
    {
        currentColors.emplace_back(calculateColor(cd));
    }

    if(currentColors.size() > 1)
    {
        ssvu::rotate(currentColors, std::begin(currentColors) +
                                        currentSwapTime / (maxSwapTime / 2.f) +
                                        colorPosOffset % levelStatus.sides);
    }
}

void StyleData::drawBackground(sf::RenderTarget& mRenderTarget,
    const sf::Vector2f& mCenterPos, const LevelStatus& levelStatus,
    const StyleData& styleData) const
{
    const auto sides = levelStatus.sides;

    const float div{ssvu::tau / sides * 1.0001f};
    const float distance{styleData.bgTileRadius};

    static Utils::FastVertexVector<sf::PrimitiveType::Triangles> vertices;

    vertices.clear();
    vertices.reserve(sides * 3);

    const auto& colors(getColors());

    const auto fieldAngle =
        ssvu::toRad(styleData.bgRotOff + levelStatus.rotation);

    for(auto i(0u); i < sides; ++i)
    {
        const float angle{fieldAngle + div * i};
        sf::Color currentColor{ssvu::getByModIdx(colors, i)};

        const bool darkenUnevenBackgroundChunk =
            (i % 2 == 0 && i == sides - 1) &&
            Config::getDarkenUnevenBackgroundChunk() &&
            levelStatus.darkenUnevenBackgroundChunk;

        if(Config::getBlackAndWhite())
        {
            currentColor = sf::Color::Black;
        }
        else if(darkenUnevenBackgroundChunk)
        {
            currentColor = Utils::getColorDarkened(currentColor, 1.4f);
        }

        const sf::Vector2 posR{Utils::getSkewedOrbitRad(
            mCenterPos, angle + div * 0.5f, distance, styleData.skew)};

        const sf::Vector2 posL{Utils::getSkewedOrbitRad(
            mCenterPos, angle - div * 0.5f, distance, styleData.skew)};

        vertices.batch_unsafe_emplace_back(
            currentColor, mCenterPos, posR, posL);
    }

    mRenderTarget.draw(vertices);
}

sf::Color StyleData::getCapColorResult() const noexcept
{
    return Utils::match(
        capColor,                                              //
        [this](CapColorMode::Main) { return getMainColor(); }, //
        [this](CapColorMode::MainDarkened) {
            return Utils::getColorDarkened(getMainColor(), 1.4f);
        },                                                             //
        [this](CapColorMode::ByIndex x) { return getColor(x.index); }, //
        [this](ColorData data) { return calculateColor(data); });
}

} // namespace hg<|MERGE_RESOLUTION|>--- conflicted
+++ resolved
@@ -63,11 +63,8 @@
             ssvu::getClamped(color.a + pulse.a * pulseFactor, 0.f, 255.f)));
 }
 
-<<<<<<< HEAD
-void StyleData::update(FT mFT, HexagonGameStatus& status, float mMult)
-=======
+
 void StyleData::update(ssvu::FT mFT, float mMult)
->>>>>>> 29975e91
 {
     skew = {1.f, 1.f + _3dSkew * Config::get3DMultiplier() * status.pulse3D};
 
