--- conflicted
+++ resolved
@@ -27,17 +27,10 @@
 inline constexpr float baseThickness{5.f};
 
 CPlayer::CPlayer(const sf::Vector2f& mPos, const float swapCooldown) noexcept
-<<<<<<< HEAD
-    : startPos{mPos}, pos{mPos}, hue{0}, angle{0}, lastAngle{0},
-      size{Config::getPlayerSize()}, speed{Config::getPlayerSpeed()},
-      focusSpeed{Config::getPlayerFocusSpeed()}, dead{false},
-      justSwapped{false}, swapTimer{swapCooldown},
-=======
     : startPos{mPos}, pos{mPos}, prePushPos{mPos}, lastPos{mPos},
       hue{0}, angle{0}, lastAngle{0}, size{Config::getPlayerSize()},
       speed{Config::getPlayerSpeed()}, focusSpeed{Config::getPlayerFocusSpeed()},
       dead{false}, justSwapped{false}, forcedMove{false}, swapTimer{swapCooldown},
->>>>>>> f772f218
       swapBlinkTimer{swapCooldown / 6.f}, deadEffectTimer{80.f, false}
 {
 }
@@ -161,11 +154,11 @@
     mHexagonGame.death();
 }
 
-<<<<<<< HEAD
-inline constexpr float collisionPadding{0.1f};
+inline constexpr float collisionPadding{0.5f};
 
 template <typename Wall>
-[[nodiscard]] bool CPlayer::checkWallCollisionEscape(const Wall& wall, sf::Vector2f& mPos)
+[[nodiscard]] bool CPlayer::checkWallCollisionEscape(const Wall& wall,
+    sf::Vector2f& mPos, const float mRadiusSquared)
 {
     // To find the closest wall side we intersect the circumference of the possible
     // player positions with the sides of the wall. We use the intersection closest
@@ -178,74 +171,6 @@
     const unsigned int vxIncrement{wall.isCustomWall() ? 1u : 2u};
     const std::array<sf::Vector2f, 4>& wVertexes{wall.getVertexPositions()};
 
-    const auto getLineCircleIntersection = [this](sf::Vector2f& i1,
-        sf::Vector2f& i2, const sf::Vector2f& p1,
-        const sf::Vector2f& p2) -> unsigned int
-    {
-        const float dx{p2.x - p1.x};
-        const float dy{p2.y - p1.y};
-        const float a{dx * dx + dy * dy};
-        const float b{2.f * (dx * p1.x + dy * p1.y)};
-        const float c{p1.x * p1.x + p1.y * p1.y - radius * radius};
-        const float delta{b * b - 4.f * a * c};
-
-        // No intersections.
-        if(delta < 0.f)
-        {
-            return 0u;
-        }
-
-        float t;
-        const float twoA{2.f * a};
-        
-        // One intersection.
-        if(delta < hg::Utils::epsilon)
-        {
-            t = -b / twoA;
-            i1 = {p1.x + t * dx, p1.y + t * dy};
-            return 1u;
-        }
-
-        // Two intersections.
-        const float sqrtDelta{hg::Utils::fastSqrt(delta)};
-        t = (-b + sqrtDelta) / twoA;
-        i1 = {p1.x + t * dx, p1.y + t * dy};
-        t = (-b - sqrtDelta) / twoA;
-        i2 = {p1.x + t * dx, p1.y + t * dy};
-        return 2u;
-    };
-
-    const auto assignResult = [&]() {
-        tempDistance = ssvs::getMagSquared(vec1 - mPos);
-        if(tempDistance < safeDistance)
-        {
-            mPos = vec1;
-            saved = true;
-            safeDistance = tempDistance;
-        }
-    };
-
-    for(unsigned int i{0u}, j{3u}; i < 4u; i += vxIncrement, j = i - 1)
-    {
-        switch(getLineCircleIntersection(vec1, vec2, wVertexes[i], wVertexes[j]))
-=======
-inline constexpr float collisionPadding{0.5f};
-
-template <typename Wall>
-[[nodiscard]] bool CPlayer::checkWallCollisionEscape(const Wall& wall,
-    sf::Vector2f& mPos, const float mRadiusSquared)
-{
-    // To find the closest wall side we intersect the circumference of the possible
-    // player positions with the sides of the wall. We use the intersection closest
-    // to the player's position as post collision target.
-    // If an escape route could not be found player is killed.
-
-    bool saved{false};
-    sf::Vector2f vec1, vec2;
-    float tempDistance, safeDistance{maxSafeDistance};
-    const unsigned int vxIncrement{wall.isCustomWall() ? 1u : 2u};
-    const std::array<sf::Vector2f, 4>& wVertexes{wall.getVertexPositions()};
-
     // This is actually useless for normal walls, but if we removed
     // getKillingSide() for CWall we would have to write a separate
     // function just to do without this variable,
@@ -269,7 +194,6 @@
         }
 
         switch(getLineCircleIntersection(vec1, vec2, wVertexes[i], wVertexes[j], mRadiusSquared))
->>>>>>> f772f218
         {
             case 1u:
                 assignResult();
@@ -302,11 +226,8 @@
     }
 
     sf::Vector2f testPos{pos};
-<<<<<<< HEAD
-    sf::Vector2f velocity{0.f, 0.f};
-=======
+
     sf::Vector2f pushVel{0.f, 0.f};
->>>>>>> f772f218
     const int movement{mHexagonGame.getInputMovement()};
 
     // If it's a rotating wall push player in the direction the
@@ -318,17 +239,6 @@
     if(curveData.speed != 0.f && ssvu::getSign(curveData.speed) != movement)
     {
         wall.moveVertexAlongCurve(testPos, mCenterPos, mFT);
-<<<<<<< HEAD
-        testPos = ssvs::getOrbitRad(startPos, ssvs::getRad(testPos), radius);
-        velocity = testPos - pos;
-    }
-
-    // If player is not moving calculate now...
-    if(!movement)
-    {
-        pos = testPos + ssvs::getNormalized(testPos - pos) * collisionPadding;
-        lastAngle = angle = ssvs::getRad(pos);
-=======
         pushVel = testPos - pos;
     }
 
@@ -338,19 +248,11 @@
         pos = testPos + ssvs::getNormalized(testPos - prePushPos) *
             (2.f * collisionPadding);
         angle = ssvs::getRad(pos);
->>>>>>> f772f218
         updatePosition(mHexagonGame, mFT);
         return wall.isOverlapping(pos);
     }
 
     // ...otherwise make testPos the position of the previous frame plus
-<<<<<<< HEAD
-    // the curving wall's velocity, and check an escape on that position
-    // Using the previous frame's position is essential for levels with
-    // a really high amount of sides.
-    testPos = ssvs::getOrbitRad(startPos, lastAngle, radius) + velocity;
-    if(!checkWallCollisionEscape<CWall>(wall, testPos))
-=======
     // the curving wall's velocity, and check an escape on that position.
     // Using the previous frame's position is essential for levels with
     // a really high amount of sides. Player might be currently positioned
@@ -367,19 +269,13 @@
     testPos = lastPos + pushVel;
     if(wall.isOverlapping(testPos) ||
        !checkWallCollisionEscape(wall, testPos, mRadiusSquared))
->>>>>>> f772f218
     {
         return true;
     }
 
     // If player survived apply test position and add a little padding.
-<<<<<<< HEAD
-    pos = testPos + ssvs::getNormalized(testPos - pos) * collisionPadding;
-    lastAngle = angle = ssvs::getRad(pos);
-=======
     pos = testPos + ssvs::getNormalized(testPos - prePushPos) * collisionPadding;
     angle = ssvs::getRad(pos);
->>>>>>> f772f218
     updatePosition(mHexagonGame, mFT);
     return false;
 }
@@ -398,17 +294,6 @@
         return true;
     }
 
-<<<<<<< HEAD
-    // Couple of scenarios where it's just certain death.
-    if(wall.getDeadly() || !mHexagonGame.getInputMovement())
-    {
-        return true;
-    }
-
-    // If alive try to find a close enough safe position.
-    sf::Vector2f testPos{ssvs::getOrbitRad(startPos, lastAngle, radius)};
-    if(!checkWallCollisionEscape<CCustomWall>(wall, testPos))
-=======
     // Look for a side that is moving in a direction perpendicular to the player,
     // such side is a candidate for pushing it like a curving wall would do.
     // (lastPos is the best candidate for this check).
@@ -447,7 +332,7 @@
                 }
             }
             break;
-        }   
+        }
     }
 
     // Player is not moving exit now.
@@ -465,22 +350,16 @@
     sf::Vector2f testPos{lastPos + pushVel};
     if(wall.isOverlapping(testPos) ||
        !checkWallCollisionEscape(wall, testPos, mRadiusSquared))
->>>>>>> f772f218
     {
         return true;
     }
 
-<<<<<<< HEAD
-    // If player survived apply test position and add a little padding.
-    pos = testPos + ssvs::getNormalized(testPos - pos) * collisionPadding;
-    lastAngle = angle = ssvs::getRad(pos);
-=======
     // If player survived assign it the saving testPos, but displace it further out
     // the wall border, otherwise player would be lying right on top of the border.
     pos = testPos + ssvs::getNormalized(testPos - prePushPos) * collisionPadding;
     angle = ssvs::getRad(pos);
->>>>>>> f772f218
     updatePosition(mHexagonGame, mFT);
+
     return false;
 }
 
@@ -515,13 +394,8 @@
 {
     const int movement{mHexagonGame.getInputMovement()};
     currentSpeed = mHexagonGame.getPlayerSpeedMult() *
-<<<<<<< HEAD
-        (mHexagonGame.getInputFocused() ? focusSpeed : speed);
-    angle += ssvu::toRad(currentSpeed * movement * mFT);
-=======
         (mHexagonGame.getInputFocused() ? focusSpeed : speed) * mFT;
     angle += ssvu::toRad(currentSpeed * movement);
->>>>>>> f772f218
 
     if(mHexagonGame.getLevelStatus().swapEnabled &&
         mHexagonGame.getInputSwap() && !swapTimer.isRunning())
@@ -543,17 +417,6 @@
     (void)mFT; // Currently unused.
     (void)mHexagonGame;
 
-<<<<<<< HEAD
-    pos = ssvs::getOrbitRad(startPos, angle, radius);
-}
-
-void CPlayer::updateCollisionValues(
-    const HexagonGame& mHexagonGame, const ssvu::FT mFT)
-{
-    radius = mHexagonGame.getRadius();
-    maxSafeDistance = currentSpeed * (2.f * mFT);
-    maxSafeDistance = maxSafeDistance * maxSafeDistance + 32.f;
-=======
     radius = mHexagonGame.getRadius();
 
     prePushPos = pos = ssvs::getOrbitRad(startPos, angle, radius);
@@ -561,7 +424,6 @@
 
     maxSafeDistance = ssvs::getMagSquared(lastPos - ssvs::getOrbitRad(
         startPos, lastAngle + ssvu::toRad(currentSpeed), radius)) + 32.f;
->>>>>>> f772f218
 }
 
 [[nodiscard]] bool CPlayer::getJustSwapped() const noexcept
