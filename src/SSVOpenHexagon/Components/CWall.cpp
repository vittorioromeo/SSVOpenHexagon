--- conflicted
+++ resolved
@@ -13,22 +13,17 @@
 namespace hg
 {
 
-<<<<<<< HEAD
-CWall::CWall(HexagonGame& mHexagonGame, const sf::Vector2f& mCenterPos, int mSide,
-    float mThickness, float mDistance,
-    const StyleData& styleData, const LevelStatus& levelStatus,
-    const SpeedData& mSpeed, const SpeedData& mCurve)
-=======
 CWall::CWall(HexagonGame& mHexagonGame, const sf::Vector2f& mCenterPos,
-    int mSide, float mThickness, float mDistance, const SpeedData& mSpeed,
+    int mSide, float mThickness, float mDistance, const StyleData& styleData,
+    const LevelStatus& levelStatus, const SpeedData& mSpeed,
     const SpeedData& mCurve)
->>>>>>> 40791d1d
     : speed{mSpeed}, curve{mCurve}
 {
     const float div{ssvu::tau / mHexagonGame.getSides() * 0.5f};
     const float angle{div * 2.f * mSide};
 
-    //auto fieldAngle = styleData.BGRotOff+(3.14159f/180.f)*levelStatus.rotation;
+    // auto fieldAngle =
+    // styleData.BGRotOff+(3.14159f/180.f)*levelStatus.rotation;
 
     vertexPositions[0] = getOrbitRad(mCenterPos, angle - div, mDistance);
     vertexPositions[1] = getOrbitRad(mCenterPos, angle + div, mDistance);
