// Copyright (c) 2013-2020 Vittorio Romeo
// License: Academic Free License ("AFL") v. 3.0
// AFL License page: https://opensource.org/licenses/AFL-3.0

#include "SSVOpenHexagon/Online/Shared.hpp"

#include "SSVOpenHexagon/Online/Sodium.hpp"

#include "SSVOpenHexagon/Global/Assert.hpp"
#include "SSVOpenHexagon/Global/ProtocolVersion.hpp"
#include "SSVOpenHexagon/Global/Version.hpp"

#include <SFML/Config.hpp>
#include <SFML/Network/Packet.hpp>

#include <sodium.h>

#include <boost/pfr.hpp>

#include <cstdint>
#include <sstream>
#include <iostream>
#include <optional>
#include <type_traits>

namespace hg {

namespace {

template <typename...>
struct TypeList
{};

template <typename T, typename... Ts>
[[nodiscard]] constexpr bool contains(TypeList<Ts...>)
{
    return (std::is_same_v<T, Ts> || ...);
}

template <typename T, typename... Ts>
[[nodiscard]] constexpr std::size_t indexOfType(TypeList<Ts...>)
{
    static_assert(contains<T>(TypeList<Ts...>{}));

    constexpr std::array test{std::is_same_v<T, Ts>...};
    for(std::size_t i = 0; i < test.size(); ++i)
    {
        if(test[i])
        {
            return i;
        }
    }

    throw;
}

template <typename T, typename... Ts>
[[nodiscard]] constexpr bool variantContains(TypeList<std::variant<Ts...>>)
{
    return contains<T>(TypeList<Ts...>{});
}

template <typename T, typename... Ts>
[[nodiscard]] constexpr std::size_t indexOfVariantType(
    TypeList<std::variant<Ts...>>)
{
    return indexOfType<T>(TypeList<Ts...>{});
}

using PacketType = sf::Uint8;

template <typename T>
[[nodiscard]] constexpr PacketType getPacketType()
{
    if constexpr(variantContains<T>(TypeList<PVClientToServer>{}))
    {
        return indexOfVariantType<T>(TypeList<PVClientToServer>{});
    }
    else if constexpr(variantContains<T>(TypeList<PVServerToClient>{}))
    {
        return indexOfVariantType<T>(TypeList<PVServerToClient>{});
    }
    else
    {
        throw;
    }
}

static constexpr sf::Uint8 preamble1stByte{'o'};
static constexpr sf::Uint8 preamble2ndByte{'h'};

void encodePreamble(sf::Packet& p)
{
    p << static_cast<sf::Uint8>(preamble1stByte)
      << static_cast<sf::Uint8>(preamble2ndByte);
}

void encodeProtocolVersion(sf::Packet& p)
{
    p << static_cast<sf::Uint8>(PROTOCOL_VERSION);
}

void encodeVersion(sf::Packet& p)
{
    p << static_cast<sf::Uint8>(GAME_VERSION.major)
      << static_cast<sf::Uint8>(GAME_VERSION.minor)
      << static_cast<sf::Uint8>(GAME_VERSION.micro);
}

void clearPacketAndEncodePreambleAndProtocolVersionAndGameVersion(sf::Packet& p)
{
    p.clear();

    encodePreamble(p);
    encodeProtocolVersion(p);
    encodeVersion(p);
}

template <typename T>
void encodePacketType(sf::Packet& p, const T&)
{
    p << static_cast<sf::Uint8>(getPacketType<T>());
}

template <typename T>
[[nodiscard]] bool extractInto(
    T& target, std::ostringstream& errorOss, sf::Packet& p);

template <typename T, typename = void>
struct Extractor
{
    template <typename U = T>
    [[nodiscard]] static auto doExtractIntoImpl(
        U& target, std::ostringstream& errorOss, sf::Packet& p, int)
        -> decltype((p >> target), bool())
    {
        if(!(p >> target))
        {
            errorOss << "Error extracting single object\n";
            return false;
        }

        return true;
    }

    template <typename U = T>
    [[nodiscard]] static bool doExtractIntoImpl(
        U& target, std::ostringstream& errorOss, sf::Packet& p, long)
    {
        bool result = true;

        if constexpr((boost::pfr::tuple_size_v<T>) > 0)
        {
            boost::pfr::for_each_field(target,
                [&](auto& nestedField)
                {
                    if(!extractInto(nestedField, errorOss, p))
                    {
                        result = false;
                    }
                });
        }

        return result;
    }

    [[nodiscard]] static bool doExtractInto(
        T& target, std::ostringstream& errorOss, sf::Packet& p)
    {
        return doExtractIntoImpl(target, errorOss, p, 0);
    }
};

template <typename T, std::size_t N>
struct Extractor<std::array<T, N>>
{
    using Type = std::array<T, N>;

    [[nodiscard]] static bool doExtractInto(
        Type& result, std::ostringstream& errorOss, sf::Packet& p)
    {
        for(std::size_t i = 0; i < N; ++i)
        {
            if(extractInto(result[i], errorOss, p))
            {
                continue;
            }

            errorOss << "Error extracting array element at index '" << i
                     << "'\n";

            return false;
        }

        return true;
    }
};


template <typename T>
struct Extractor<std::vector<T>>
{
    using Type = std::vector<T>;

    [[nodiscard]] static bool doExtractInto(
        Type& result, std::ostringstream& errorOss, sf::Packet& p)
    {
        sf::Uint64 size;
        if(!(p >> size))
        {
            errorOss << "Error extracting vector size\n";
            return false;
        }

        result.resize(size);

        for(std::size_t i = 0; i < size; ++i)
        {
            if(extractInto(result[i], errorOss, p))
            {
                continue;
            }

            errorOss << "Error extracting vector element at index '" << i
                     << "'\n";

            return false;
        }

        return true;
    }
};

template <typename T>
struct Extractor<std::optional<T>>
{
    using Type = std::optional<T>;

    [[nodiscard]] static bool doExtractInto(
        Type& result, std::ostringstream& errorOss, sf::Packet& p)
    {
        bool set;
        if(!(p >> set))
        {
            errorOss << "Error extracting optional set flag\n";
            return false;
        }

        if(!set)
        {
            result.reset();
            return true;
        }

        result.emplace();

        if(!extractInto(*result, errorOss, p))
        {
            errorOss << "Error extracting optional element\n";
            return false;
        }

        return true;
    }
};

template <>
struct Extractor<hg::replay_file>
{
    using Type = hg::replay_file;

    [[nodiscard]] static bool doExtractInto(
        Type& result, std::ostringstream& errorOss, sf::Packet& p)
    {
        if(!result.deserialize_from_packet(p))
        {
            errorOss << "Error deserializing replay\n";
            return false;
        }

        return true;
    }
};

template <>
struct Extractor<hg::compressed_replay_file>
{
    using Type = hg::compressed_replay_file;

    [[nodiscard]] static bool doExtractInto(
        Type& result, std::ostringstream& errorOss, sf::Packet& p)
    {
        if(!result.deserialize_from_packet(p))
        {
            errorOss << "Error deserializing compressed replay\n";
            return false;
        }

        return true;
    }
};

template <>
struct Extractor<hg::GameVersion>
{
    using Type = hg::GameVersion;

    [[nodiscard]] static bool doExtractInto(
        Type& result, std::ostringstream& errorOss, sf::Packet& p)
    {
        sf::Int32 major;
        if(!(p >> major))
        {
            errorOss << "Error deserializing major version\n";
            return false;
        }

        sf::Int32 minor;
        if(!(p >> minor))
        {
            errorOss << "Error deserializing minor version\n";
            return false;
        }

        sf::Int32 micro;
        if(!(p >> micro))
        {
            errorOss << "Error deserializing micro version\n";
            return false;
        }

        result.major = major;
        result.minor = minor;
        result.micro = micro;

        return true;
    }
};

template <typename T>
[[nodiscard]] bool extractInto(
    T& target, std::ostringstream& errorOss, sf::Packet& p)
{
    return Extractor<T>::doExtractInto(target, errorOss, p);
}

template <typename T>
[[nodiscard]] std::optional<T> extract(
    std::ostringstream& errorOss, sf::Packet& p)
{
    T temp;

    if(!extractInto(temp, errorOss, p))
    {
        return std::nullopt;
    }

    return {std::move(temp)};
}

template <typename T>
[[nodiscard]] auto makeAlwaysTrueMatcher(
    std::ostringstream& errorOss, sf::Packet& p)
{
    return [&](const char* name) -> bool
    {
        T temp;

        if(!extractInto<T>(temp, errorOss, p))
        {
            errorOss << "Error extracting " << name << '\n';
            return false;
        }

        return true;
    };
}

class AdvancedMatcher
{
private:
    std::ostringstream& _errorOss;
    sf::Packet& _p;

public:
    [[nodiscard]] explicit AdvancedMatcher(
        std::ostringstream& errorOss, sf::Packet& p)
        : _errorOss{errorOss}, _p{p}
    {}

    template <typename T>
    [[nodiscard]] bool extractIntoOrPrintError(const char* name, T& target)
    {
        if(!extractInto<T>(target, _errorOss, _p))
        {
            _errorOss << "Error extracting " << name << '\n';
            return false;
        }

        return true;
    }

    template <typename T>
    [[nodiscard]] bool extractAndMatchOrPrintError(
        const char* name, T& target, const T& expected)
    {
        if(!extractIntoOrPrintError(name, target))
        {
            return false;
        }

        if(target != expected)
        {
            _errorOss << "Error, " << name << " has value '" << target
                      << ", which doesn't match expected value '" << expected
                      << "'\n";

            return false;
        }

        return true;
    }

    template <typename T>
<<<<<<< HEAD
    [[nodiscard]] std::optional<T> extractOrPrintError(const char* name)
=======
    [[nodiscard]] bool skipOrPrintError(const char* name)
>>>>>>> 10eb8abb
    {
        T temp;
        return extractIntoOrPrintError(name, temp);
    }

<<<<<<< HEAD
=======
    template <typename T>
    [[nodiscard]] std::optional<T> extractOrPrintError(const char* name)
    {
        T temp;

>>>>>>> 10eb8abb
        if(!extractIntoOrPrintError(name, temp))
        {
            return std::nullopt;
        }

        return {std::move(temp)};
    }

    template <typename T>
    [[nodiscard]] bool matchOrPrintError(const char* name, const T& expected)
    {
        T temp;
        return extractAndMatchOrPrintError(name, temp, expected);
    }
};

template <typename T>
[[nodiscard]] auto makeMatcher(std::ostringstream& errorOss, sf::Packet& p)
{
    return [&](const char* name, const T& expected) -> bool {
        return AdvancedMatcher{errorOss, p}.matchOrPrintError<T>(
            name, expected);
    };
}

template <typename T>
[[nodiscard]] auto makeExtractor(std::ostringstream& errorOss, sf::Packet& p)
{
    return [&](const char* name) -> std::optional<T> {
        return AdvancedMatcher{errorOss, p}.extractOrPrintError<T>(name);
    };
}

[[nodiscard]] bool verifyReceivedPacketPreambleAndProtocolVersionAndGameVersion(
    std::ostringstream& errorOss, sf::Packet& p)
{
<<<<<<< HEAD
    AdvancedMatcher matcher{errorOss, p};

    const bool preambleMatches = //
        matcher.matchOrPrintError<sf::Uint8>(
            "preamble 1st byte", preamble1stByte) &&
        matcher.matchOrPrintError<sf::Uint8>(
            "preamble 2nd byte", preamble2ndByte);

    if(!preambleMatches)
    {
        errorOss << "preamble mismatch\n";
        return false;
    }

    SSVOH_ASSERT(preambleMatches);

    const std::optional<sf::Uint8> afterPreambleByte0 =
        matcher.extractOrPrintError<sf::Uint8>("byte0 after preamble");

    if(!afterPreambleByte0.has_value())
    {
        errorOss << "extraction of after-preamble byte0 failed\n";
        return false;
    }

    const std::optional<sf::Uint8> afterPreambleByte1 =
        matcher.extractOrPrintError<sf::Uint8>("byte1 after preamble");

    if(!afterPreambleByte1.has_value())
    {
        errorOss << "extraction of after-preamble byte1 failed\n";
        return false;
    }

    const std::optional<sf::Uint8> afterPreambleByte2 =
        matcher.extractOrPrintError<sf::Uint8>("byte2 after preamble");

    if(!afterPreambleByte2.has_value())
    {
        errorOss << "extraction of after-preamble byte2 failed\n";
        return false;
    }

    SSVOH_ASSERT(afterPreambleByte0.has_value());
    SSVOH_ASSERT(afterPreambleByte1.has_value());
    SSVOH_ASSERT(afterPreambleByte2.has_value());

    // TODO (P0): this doesn't work probably because the server rejects the
    // client's preamble

    // ------------------------------------------------------------------------
    // 2.0.6 backward compatibility
    if(*afterPreambleByte0 == sf::Uint8{2} &&  //
        *afterPreambleByte1 == sf::Uint8{0} && //
        *afterPreambleByte2 == sf::Uint8{6})
    {
        errorOss << "connected to 2.0.6 (old) server\n";
        return true;
    }

    // ------------------------------------------------------------------------
    // Post-2.0.6 compatibility (protocol version byte)
    SSVOH_ASSERT(afterPreambleByte0.has_value());
    const ProtocolVersion extractedProtocolVersion = *afterPreambleByte0;

    if(extractedProtocolVersion != PROTOCOL_VERSION)
    {
        errorOss << "protocol version mismatch\n";
        return false;
    }

    // Extract final byte (game micro version)
    const std::optional<sf::Uint8> afterPreambleByte3 =
        matcher.extractOrPrintError<sf::Uint8>("byte3 after preamble");

    if(!afterPreambleByte3.has_value())
    {
        errorOss << "extraction of after-preamble byte3 failed\n";
        return false;
    }

    const GameVersion extractedGameVersion{//
        .major = *afterPreambleByte1,
        .minor = *afterPreambleByte2,
        .micro = *afterPreambleByte3};

    (void)extractedGameVersion;

    return true;
=======
    AdvancedMatcher m{errorOss, p};

    return
        // Preamble bytes and protocol version must match.
        m.matchOrPrintError<sf::Uint8>("preamble 1st byte", preamble1stByte) &&
        m.matchOrPrintError<sf::Uint8>("preamble 2st byte", preamble2ndByte) &&
        m.matchOrPrintError<sf::Uint8>("protocol version", PROTOCOL_VERSION) &&

        // Game version is currently ignored.
        m.skipOrPrintError<sf::Uint8>("major version") &&
        m.skipOrPrintError<sf::Uint8>("minor version") &&
        m.skipOrPrintError<sf::Uint8>("micro version");
>>>>>>> 10eb8abb
}

[[nodiscard]] std::optional<PacketType> extractPacketType(
    std::ostringstream& errorOss, sf::Packet& p)
{
    const std::optional<sf::Uint8> extracted =
        makeExtractor<sf::Uint8>(errorOss, p)("packet type");

    if(!extracted.has_value())
    {
        return std::nullopt;
    }

    return {static_cast<PacketType>(*extracted)};
}

template <typename T>
void encodeFirstNVectorElements(
    sf::Packet& p, const std::vector<T>& data, const std::size_t len)
{
    SSVOH_ASSERT(data.size() >= len);

    for(std::size_t i = 0; i < len; ++i)
    {
        p << data[i];
    }
}

std::vector<sf::Uint8>& getStaticMessageBuffer()
{
    thread_local std::vector<sf::Uint8> result;
    return result;
}

std::vector<sf::Uint8>& getStaticCiphertextBuffer()
{
    thread_local std::vector<sf::Uint8> result;
    return result;
}

sf::Packet& getStaticPacketBuffer()
{
    thread_local sf::Packet result;
    return result;
}

template <typename TData, typename TField>
auto encodeField(sf::Packet& p, const TData& data, const TField& field);

template <typename TData, typename TField>
void encodeFieldImpl(
    sf::Packet& p, const TData& data, const TField& field, long)
{
    if constexpr(boost::pfr::tuple_size_v < TField >> 0)
    {
        boost::pfr::for_each_field(field, [&](const auto& nestedField)
            { encodeField(p, data, nestedField); });
    }
}

template <typename TData, typename TField>
auto encodeFieldImpl(sf::Packet& p, const TData&, const TField& field, int)
    -> decltype((p << field), void())
{
    p << field;
}

template <typename TData, typename TField>
auto encodeField(sf::Packet& p, const TData& data, const TField& field)
{
    encodeFieldImpl(p, data, field, 0);
}

template <typename TData, typename T, std::size_t N>
void encodeField(sf::Packet& p, const TData& data, const std::array<T, N>& arr)
{
    for(std::size_t i = 0; i < arr.size(); ++i)
    {
        encodeField(p, data, arr[i]);
    }
}

template <typename TData, typename T>
void encodeField(sf::Packet& p, const TData& data, const std::vector<T>& vec)
{
    encodeField(p, data, static_cast<sf::Uint64>(vec.size()));

    for(const T& x : vec)
    {
        encodeField(p, data, x);
    }
}

template <typename TData, typename T>
void encodeField(sf::Packet& p, const TData& data, const std::optional<T>& opt)
{
    encodeField(p, data, opt.has_value());

    if(opt.has_value())
    {
        encodeField(p, data, *opt);
    }
}

template <typename TData>
void encodeField(sf::Packet& p, const TData& data, const hg::replay_file& rf)
{
    (void)data;
    (void)rf.serialize_to_packet(p);
}

template <typename TData>
void encodeField(
    sf::Packet& p, const TData& data, const hg::compressed_replay_file& crf)
{
    (void)data;
    (void)crf.serialize_to_packet(p);
}

template <typename TData>
void encodeField(sf::Packet& p, const TData& data, const hg::GameVersion& gv)
{
    (void)data;
    p << static_cast<sf::Int32>(gv.major) << static_cast<sf::Int32>(gv.minor)
      << static_cast<sf::Int32>(gv.micro);
}

template <typename TData>
void encodeField(
    sf::Packet& p, const TData& data, const Impl::CiphertextVectorPtr& field)
{
    encodeFirstNVectorElements(p, *field.ptr, data.ciphertextLength);
}

template <typename T>
void encodeOHPacket(sf::Packet& p, const T& data)
{
    encodePacketType(p, data);

    if constexpr(boost::pfr::tuple_size_v < T >> 0)
    {
        boost::pfr::for_each_field(
            data, [&](const auto& field) { encodeField(p, data, field); });
    }
}

[[nodiscard]] bool decryptPacket(std::ostringstream& errorOss, sf::Packet& p,
    const SodiumReceiveKeyArray& keyReceive, sf::Packet& decryptedPacket)
{
    SodiumNonceArray nonce;
    if(!extractInto(nonce, errorOss, p))
    {
        errorOss << "Error decoding client nonce\n";
        return false;
    }

    sf::Uint64 messageLength;
    if(!extractInto(messageLength, errorOss, p))
    {
        errorOss << "Error decoding client message length\n";
        return false;
    }

    sf::Uint64 ciphertextLength;
    if(!extractInto(ciphertextLength, errorOss, p))
    {
        errorOss << "Error decoding client ciphertext length\n";
        return false;
    }

    std::vector<sf::Uint8>& ciphertext = getStaticCiphertextBuffer();
    ciphertext.resize(ciphertextLength);

    for(std::size_t i = 0; i < ciphertextLength; ++i)
    {
        if(p >> ciphertext[i])
        {
            continue;
        }

        errorOss << "Error decoding client ciphertext at index '" << i << "'\n";

        return false;
    }

    std::vector<sf::Uint8>& message = getStaticMessageBuffer();
    message.resize(messageLength);

    if(crypto_secretbox_open_easy(message.data(), ciphertext.data(),
           ciphertextLength, nonce.data(), keyReceive.data()) != 0)
    {
        errorOss << "Failure decrypting encrypted client message\n";
        return false;
    }

    decryptedPacket.clear();
    decryptedPacket.append(message.data(), messageLength);

    return true;
}

template <typename F, typename T>
[[nodiscard]] bool makeEncryptedPacketImpl(F&& f,
    const SodiumTransmitKeyArray& keyTransmit, sf::Packet& p, const T& data)
{
    sf::Packet& packetToEncrypt = getStaticPacketBuffer();
    packetToEncrypt.clear();

    encodeOHPacket(packetToEncrypt, data);

    PEncryptedMsg encryptedMsg{
        .nonce = generateNonce(),
        .messageLength = packetToEncrypt.getDataSize(),
        .ciphertextLength = getCiphertextLength(packetToEncrypt.getDataSize())
        //
    };

    encryptedMsg.ciphertext.ptr = &getStaticCiphertextBuffer();
    encryptedMsg.ciphertext.ptr->resize(encryptedMsg.ciphertextLength);

    if(crypto_secretbox_easy(encryptedMsg.ciphertext.ptr->data(),
           static_cast<const sf::Uint8*>(packetToEncrypt.getData()),
           encryptedMsg.messageLength, encryptedMsg.nonce.data(),
           keyTransmit.data()) != 0)
    {
        return false;
    }

    f(p, encryptedMsg);
    return true;
}

} // namespace

// ----------------------------------------------------------------------------

template <typename T>
void makeClientToServerPacket(sf::Packet& p, const T& data)
{
    clearPacketAndEncodePreambleAndProtocolVersionAndGameVersion(p);
    encodeOHPacket(p, data);
}

template void makeClientToServerPacket(sf::Packet&, const PEncryptedMsg&);

#define INSTANTIATE_MAKE_CTS(mIdx, mData, mArg) \
    template void makeClientToServerPacket(sf::Packet&, const mArg&);

VRM_PP_FOREACH_REVERSE(
    INSTANTIATE_MAKE_CTS, VRM_PP_EMPTY(), VRM_PP_TPL_EXPLODE(SSVOH_CTS_PACKETS))

// ----------------------------------------------------------------------------

template <typename T>
[[nodiscard]] bool makeClientToServerEncryptedPacket(
    const SodiumTransmitKeyArray& keyTransmit, sf::Packet& p, const T& data)
{
    return makeEncryptedPacketImpl([](auto&&... xs)
        { makeClientToServerPacket(std::forward<decltype(xs)>(xs)...); },
        keyTransmit, p, data);
}

#define INSTANTIATE_MAKE_CTS_ENCRYPTED(mIdx, mData, mArg) \
    template bool makeClientToServerEncryptedPacket(      \
        const SodiumTransmitKeyArray&, sf::Packet&, const mArg&);

VRM_PP_FOREACH_REVERSE(INSTANTIATE_MAKE_CTS_ENCRYPTED, VRM_PP_EMPTY(),
    VRM_PP_TPL_EXPLODE(SSVOH_CTS_PACKETS))

// ----------------------------------------------------------------------------

#define HANDLE_PACKET(type)                                 \
    do                                                      \
    {                                                       \
        if(*pt == getPacketType<type>())                    \
        {                                                   \
            type result;                                    \
                                                            \
            if(!extractAllMembers(result))                  \
            {                                               \
                return {PInvalid{.error = errorOss.str()}}; \
            }                                               \
                                                            \
            return {result};                                \
        }                                                   \
    }                                                       \
    while(false)

#define INJECT_COMMON_PACKET_HANDLING_CODE(function)                     \
    const std::optional<PacketType> pt = extractPacketType(errorOss, p); \
                                                                         \
    if(!pt.has_value())                                                  \
    {                                                                    \
        return {PInvalid{.error = errorOss.str()}};                      \
    }                                                                    \
                                                                         \
    if(*pt == getPacketType<PEncryptedMsg>())                            \
    {                                                                    \
        if(!decodeEncryptedPacket(keyReceive, errorOss, p))              \
        {                                                                \
            return {PInvalid{.error = errorOss.str()}};                  \
        }                                                                \
                                                                         \
        return function(keyReceive, errorOss, getStaticPacketBuffer());  \
    }                                                                    \
                                                                         \
    const auto extractAllMembers = makeExtractAllMembers(errorOss, p)


#define FORIMPL_HANDLE_PACKET(mIdx, mData, mArg) HANDLE_PACKET(mArg);

// ----------------------------------------------------------------------------

static auto makeExtractAllMembers(std::ostringstream& errorOss, sf::Packet& p)
{
    return [&]<typename T>(T& target)
    {
        bool success = true;

        if constexpr((boost::pfr::tuple_size_v<T>) > 0)
        {
            boost::pfr::for_each_field(target,
                [&](auto& field, std::size_t i)
                {
                    if(!extractInto(field, errorOss, p))
                    {
                        errorOss << "Error decoding field #" << i << " \n";
                        success = false;
                    }
                });
        }

        return success;
    };
}

[[nodiscard]] static bool decodeEncryptedPacket(
    const SodiumReceiveKeyArray* keyReceive, std::ostringstream& errorOss,
    sf::Packet& p)
{
    if(keyReceive == nullptr)
    {
        errorOss << "Cannot decode encrypted message without receive key\n";
        return false;
    }

    if(!decryptPacket(errorOss, p, *keyReceive, getStaticPacketBuffer()))
    {
        return false;
    }

    return true;
}

// ----------------------------------------------------------------------------

[[nodiscard]] static PVClientToServer decodeClientToServerPacketInner(
    const SodiumReceiveKeyArray* keyReceive, std::ostringstream& errorOss,
    sf::Packet& p)
{
    INJECT_COMMON_PACKET_HANDLING_CODE(decodeClientToServerPacketInner);

    VRM_PP_FOREACH_REVERSE(FORIMPL_HANDLE_PACKET, VRM_PP_EMPTY(),
        VRM_PP_TPL_EXPLODE(SSVOH_CTS_PACKETS))

    errorOss << "Unknown packet type '" << static_cast<int>(*pt) << "'\n";
    return {PInvalid{.error = errorOss.str()}};
}

[[nodiscard]] PVClientToServer decodeClientToServerPacket(
    const SodiumReceiveKeyArray* keyReceive, std::ostringstream& errorOss,
    sf::Packet& p)
{
    if(!verifyReceivedPacketPreambleAndProtocolVersionAndGameVersion(
           errorOss, p))
    {
        return {PInvalid{.error = errorOss.str()}};
    }

    return decodeClientToServerPacketInner(keyReceive, errorOss, p);
}

// ----------------------------------------------------------------------------

template <typename T>
void makeServerToClientPacket(sf::Packet& p, const T& data)
{
    clearPacketAndEncodePreambleAndProtocolVersionAndGameVersion(p);
    encodeOHPacket(p, data);
}

template void makeServerToClientPacket(sf::Packet&, const PEncryptedMsg&);

#define INSTANTIATE_MAKE_STC(mIdx, mData, mArg) \
    template void makeServerToClientPacket(sf::Packet&, const mArg&);

VRM_PP_FOREACH_REVERSE(
    INSTANTIATE_MAKE_STC, VRM_PP_EMPTY(), VRM_PP_TPL_EXPLODE(SSVOH_STC_PACKETS))

// ----------------------------------------------------------------------------

template <typename T>
[[nodiscard]] bool makeServerToClientEncryptedPacket(
    const SodiumTransmitKeyArray& keyTransmit, sf::Packet& p, const T& data)
{
    return makeEncryptedPacketImpl([](auto&&... xs)
        { makeServerToClientPacket(std::forward<decltype(xs)>(xs)...); },
        keyTransmit, p, data);
}

#define INSTANTIATE_MAKE_STC_ENCRYPTED(mIdx, mData, mArg) \
    template bool makeServerToClientEncryptedPacket(      \
        const SodiumTransmitKeyArray&, sf::Packet&, const mArg&);

VRM_PP_FOREACH_REVERSE(INSTANTIATE_MAKE_STC_ENCRYPTED, VRM_PP_EMPTY(),
    VRM_PP_TPL_EXPLODE(SSVOH_STC_PACKETS))

// ----------------------------------------------------------------------------

[[nodiscard]] static PVServerToClient decodeServerToClientPacketInner(
    const SodiumReceiveKeyArray* keyReceive, std::ostringstream& errorOss,
    sf::Packet& p)
{
    INJECT_COMMON_PACKET_HANDLING_CODE(decodeServerToClientPacketInner);

    VRM_PP_FOREACH_REVERSE(FORIMPL_HANDLE_PACKET, VRM_PP_EMPTY(),
        VRM_PP_TPL_EXPLODE(SSVOH_STC_PACKETS))

    errorOss << "Unknown packet type '" << static_cast<int>(*pt) << "'\n";
    return {PInvalid{.error = errorOss.str()}};
}

[[nodiscard]] PVServerToClient decodeServerToClientPacket(
    const SodiumReceiveKeyArray* keyReceive, std::ostringstream& errorOss,
    sf::Packet& p)
{
    if(!verifyReceivedPacketPreambleAndProtocolVersionAndGameVersion(
           errorOss, p))
    {
        return {PInvalid{.error = errorOss.str()}};
    }

    return decodeServerToClientPacketInner(keyReceive, errorOss, p);
}

} // namespace hg<|MERGE_RESOLUTION|>--- conflicted
+++ resolved
@@ -422,24 +422,17 @@
     }
 
     template <typename T>
-<<<<<<< HEAD
-    [[nodiscard]] std::optional<T> extractOrPrintError(const char* name)
-=======
     [[nodiscard]] bool skipOrPrintError(const char* name)
->>>>>>> 10eb8abb
     {
         T temp;
         return extractIntoOrPrintError(name, temp);
     }
 
-<<<<<<< HEAD
-=======
     template <typename T>
     [[nodiscard]] std::optional<T> extractOrPrintError(const char* name)
     {
         T temp;
 
->>>>>>> 10eb8abb
         if(!extractIntoOrPrintError(name, temp))
         {
             return std::nullopt;
@@ -476,97 +469,6 @@
 [[nodiscard]] bool verifyReceivedPacketPreambleAndProtocolVersionAndGameVersion(
     std::ostringstream& errorOss, sf::Packet& p)
 {
-<<<<<<< HEAD
-    AdvancedMatcher matcher{errorOss, p};
-
-    const bool preambleMatches = //
-        matcher.matchOrPrintError<sf::Uint8>(
-            "preamble 1st byte", preamble1stByte) &&
-        matcher.matchOrPrintError<sf::Uint8>(
-            "preamble 2nd byte", preamble2ndByte);
-
-    if(!preambleMatches)
-    {
-        errorOss << "preamble mismatch\n";
-        return false;
-    }
-
-    SSVOH_ASSERT(preambleMatches);
-
-    const std::optional<sf::Uint8> afterPreambleByte0 =
-        matcher.extractOrPrintError<sf::Uint8>("byte0 after preamble");
-
-    if(!afterPreambleByte0.has_value())
-    {
-        errorOss << "extraction of after-preamble byte0 failed\n";
-        return false;
-    }
-
-    const std::optional<sf::Uint8> afterPreambleByte1 =
-        matcher.extractOrPrintError<sf::Uint8>("byte1 after preamble");
-
-    if(!afterPreambleByte1.has_value())
-    {
-        errorOss << "extraction of after-preamble byte1 failed\n";
-        return false;
-    }
-
-    const std::optional<sf::Uint8> afterPreambleByte2 =
-        matcher.extractOrPrintError<sf::Uint8>("byte2 after preamble");
-
-    if(!afterPreambleByte2.has_value())
-    {
-        errorOss << "extraction of after-preamble byte2 failed\n";
-        return false;
-    }
-
-    SSVOH_ASSERT(afterPreambleByte0.has_value());
-    SSVOH_ASSERT(afterPreambleByte1.has_value());
-    SSVOH_ASSERT(afterPreambleByte2.has_value());
-
-    // TODO (P0): this doesn't work probably because the server rejects the
-    // client's preamble
-
-    // ------------------------------------------------------------------------
-    // 2.0.6 backward compatibility
-    if(*afterPreambleByte0 == sf::Uint8{2} &&  //
-        *afterPreambleByte1 == sf::Uint8{0} && //
-        *afterPreambleByte2 == sf::Uint8{6})
-    {
-        errorOss << "connected to 2.0.6 (old) server\n";
-        return true;
-    }
-
-    // ------------------------------------------------------------------------
-    // Post-2.0.6 compatibility (protocol version byte)
-    SSVOH_ASSERT(afterPreambleByte0.has_value());
-    const ProtocolVersion extractedProtocolVersion = *afterPreambleByte0;
-
-    if(extractedProtocolVersion != PROTOCOL_VERSION)
-    {
-        errorOss << "protocol version mismatch\n";
-        return false;
-    }
-
-    // Extract final byte (game micro version)
-    const std::optional<sf::Uint8> afterPreambleByte3 =
-        matcher.extractOrPrintError<sf::Uint8>("byte3 after preamble");
-
-    if(!afterPreambleByte3.has_value())
-    {
-        errorOss << "extraction of after-preamble byte3 failed\n";
-        return false;
-    }
-
-    const GameVersion extractedGameVersion{//
-        .major = *afterPreambleByte1,
-        .minor = *afterPreambleByte2,
-        .micro = *afterPreambleByte3};
-
-    (void)extractedGameVersion;
-
-    return true;
-=======
     AdvancedMatcher m{errorOss, p};
 
     return
@@ -579,7 +481,6 @@
         m.skipOrPrintError<sf::Uint8>("major version") &&
         m.skipOrPrintError<sf::Uint8>("minor version") &&
         m.skipOrPrintError<sf::Uint8>("micro version");
->>>>>>> 10eb8abb
 }
 
 [[nodiscard]] std::optional<PacketType> extractPacketType(
